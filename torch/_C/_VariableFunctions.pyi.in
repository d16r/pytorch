--- conflicted
+++ resolved
@@ -5,17 +5,10 @@
 from typing_extensions import Literal
 from torch._six import inf
 
-<<<<<<< HEAD
-from torch.types import _int, _float, _bool, Number, _dtype, _device, _qscheme, _size, _layout
-=======
 from torch.types import _int, _float, _bool, Number, _dtype, _device, _qscheme, _size, _layout, SymInt
 import torch
->>>>>>> 640c1be9
 
 import builtins
-
-# REDUNDANT!
-${namedtuple_defs}
 
 ${function_hints}
 
