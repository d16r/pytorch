from torch import Tensor
from torch.types import _size, _dtype
from typing import Any, Optional, Tuple, Dict, List, Callable, Sequence, Union
from .common_types import _ratio_any_t, _size_any_t, _size_1_t, _size_2_t, _size_3_t, _size_2_opt_t, _size_3_opt_t

# 'TypedDict' is a new accepted type that represents a dictionary with a fixed set of allowed keys.
# It is standards-track but not in `typing` yet. We leave this hear to be uncommented once the feature
# is wide-spread.

# from mypy_extensions import TypedDict

# GRID_SAMPLE_INTERPOLATION_MODES = TypedDict('GRID_SAMPLE_INTERPOLATION_MODES', {'bilinear': int, 'nearest': int})
# GRID_SAMPLE_PADDING_MODES = TypedDict('GRID_SAMPLE_PADDING_MODES', {'zeros': int, 'border': int, 'reflection': int})

GRID_SAMPLE_INTERPOLATION_MODES = Dict[str, int]
GRID_SAMPLE_PADDING_MODES = Dict[str, int]


# These stubs were generated by running stubgen (`stubgen --parse-only functional.py`), followed by manual cleaning.
#
# The 'BroadcastingList{1,2,3}' types were replaced by `_size` or _output_ratio, as appropriate.
# This was necessary since the JIT uses BroadcastingList* types but static checking with mypy etc requires a `Sequence`
# type. There is no way to express the expected lengths of these lists in the current Python typing system.
#
# Functions created via `_add_docstr` in `functional.py` where merely typed as `Any` by `stubgen`, so those were
# deleted from the stub and replaced by generated declarations. See `gen_pyi` for the implementation of the code
# generation logic for those functions. In the future, it might be worth looking into using the mypy plugin system
# to encode the type semantics of `_add_docstr`, should that system ever become widespread.
def fractional_max_pool2d_with_indices(input: Tensor, kernel_size: _size, output_size: Optional[_size] = ...,
                                       output_ratio: Optional[_ratio_any_t] = ..., return_indices: bool = ...,
                                       _random_samples: Optional[Tensor] = ...) -> Tuple[Tensor, Tensor]: ...


def fractional_max_pool3d_with_indices(input: Tensor, kernel_size: _size, output_size: Optional[_size] = ...,
                                       output_ratio: Optional[_ratio_any_t] = ..., return_indices: bool = ...,
                                       _random_samples: Optional[Tensor] = ...) -> Tuple[Tensor, Tensor]: ...


def max_pool1d_with_indices(input: Tensor, kernel_size: _size, stride: Optional[_size] = ..., padding: _size = ...,
                            dilation: _size = ..., ceil_mode: bool = ..., return_indices: bool = ...) -> Tuple[
    Tensor, Tensor]: ...


def max_pool2d_with_indices(input: Tensor, kernel_size: _size, stride: Optional[_size] = ..., padding: _size = ...,
                            dilation: _size = ..., ceil_mode: bool = ..., return_indices: bool = ...) -> Tuple[
    Tensor, Tensor]: ...


def max_pool3d_with_indices(input: Tensor, kernel_size: _size, stride: Optional[_size] = ..., padding: _size = ...,
                            dilation: _size = ..., ceil_mode: bool = ..., return_indices: bool = ...) -> Tuple[
    Tensor, Tensor]: ...


def max_unpool1d(input: Tensor, indices: Tensor, kernel_size: _size, stride: Optional[_size] = ...,
                 padding: _size = ..., output_size: Optional[_size] = ...) -> Tensor: ...


def max_unpool2d(input: Tensor, indices: Tensor, kernel_size: _size, stride: Optional[_size] = ...,
                 padding: _size = ..., output_size: Optional[_size] = ...) -> Tensor: ...


def max_unpool3d(input: Tensor, indices: Tensor, kernel_size: _size, stride: Optional[_size] = ...,
                 padding: _size = ..., output_size: Optional[_size] = ...) -> Tensor: ...


def lp_pool1d(input: Tensor, norm_type: float, kernel_size: _size_1_t, stride: Union[Optional[_size], Optional[int]] = ...,
              ceil_mode: bool = ...) -> Tensor: ...


def lp_pool2d(input: Tensor, norm_type: float, kernel_size: _size_2_t, stride: Union[Optional[_size], Optional[int]] = ...,
              ceil_mode: bool = ...) -> Tensor: ...


def adaptive_max_pool1d_with_indices(input: Tensor, output_size: _size, return_indices: bool = ...) -> Tuple[
    Tensor, Tensor]: ...


def adaptive_max_pool2d_with_indices(input: Tensor, output_size: _size_2_opt_t, return_indices: bool = ...) -> Tuple[
    Tensor, Tensor]: ...


def adaptive_max_pool3d_with_indices(input: Tensor, output_size: _size_3_opt_t, return_indices: bool = ...) -> Tuple[
    Tensor, Tensor]: ...


def adaptive_avg_pool1d(input: Tensor, output_size: _size_1_t) -> Tensor: ...


def adaptive_avg_pool2d(input: Tensor, output_size: _size_2_opt_t) -> Tensor: ...


def adaptive_avg_pool3d(input: Tensor, output_size: _size_3_opt_t) -> Tensor: ...


def dropout(input: Tensor, p: float = ..., training: bool = ..., inplace: bool = ...) -> Tensor: ...


def alpha_dropout(input: Tensor, p: float = ..., training: bool = ..., inplace: bool = ...) -> Tensor: ...


def dropout2d(input: Tensor, p: float = ..., training: bool = ..., inplace: bool = ...) -> Tensor: ...


def dropout3d(input: Tensor, p: float = ..., training: bool = ..., inplace: bool = ...) -> Tensor: ...


def feature_alpha_dropout(input: Tensor, p: float = ..., training: bool = ..., inplace: bool = ...) -> Tensor: ...


def threshold(input: Tensor, threshold: float, value: float, inplace: bool = ...) -> Tensor: ...


def relu(input: Tensor, inplace: bool = ...) -> Tensor: ...


def glu(input: Tensor, dim: int = ...) -> Tensor: ...


def hardtanh(input: Tensor, min_val: float = ..., max_val: float = ..., inplace: bool = ...) -> Tensor: ...


def relu6(input: Tensor, inplace: bool = ...) -> Tensor: ...


def elu(input: Tensor, alpha: float = ..., inplace: bool = ...) -> Tensor: ...


def selu(input: Tensor, inplace: bool = ...) -> Tensor: ...


def celu(input: Tensor, alpha: float = ..., inplace: bool = ...) -> Tensor: ...


def leaky_relu(input: Tensor, negative_slope: float = ..., inplace: bool = ...) -> Tensor: ...


def prelu(input: Tensor, weight: Tensor) -> Tensor: ...


def rrelu(input: Tensor, lower: float = ..., upper: float = ..., training: bool = ...,
          inplace: bool = ...) -> Tensor: ...


<<<<<<< HEAD
def gelu(input: Any, approximate: bool = ...): ...
=======
def gelu(input: Any, approximate: str = ...): ...
>>>>>>> ad38b92f


def hardshrink(input: Tensor, lambd: float = ...) -> Tensor: ...


def tanhshrink(input: Any): ...


def softsign(input: Any): ...


def softmin(input: Tensor, dim: Optional[int] = ..., _stacklevel: int = ..., dtype: Optional[_dtype] = ...) -> Tensor: ...


def softmax(input: Tensor, dim: Optional[int] = ..., _stacklevel: int = ..., dtype: Optional[_dtype] = ...) -> Tensor: ...


def gumbel_softmax(logits: Tensor, tau: float = ..., hard: bool = ..., eps: float = ..., dim: int = ...) -> Tensor: ...


def log_softmax(input: Tensor, dim: Optional[int] = ..., _stacklevel: int = ...,
                dtype: Optional[_dtype] = ...) -> Tensor: ...


def tanh(input: Any): ...


def sigmoid(input: Any) -> Tensor: ...

def hardsigmoid(input: Tensor, inplace: bool = False) -> Tensor: ...


def linear(input: Tensor, weight: Tensor, bias: Optional[Tensor] = ...) -> Tensor: ...


def bilinear(input1: Tensor, input2: Tensor, weight: Tensor, bias: Optional[Tensor] = ...) -> Tensor: ...


def silu(input: Tensor, inplace: bool = False) -> Tensor: ...

def mish(input: Tensor, inplace: bool = False) -> Tensor: ...

def hardswish(input: Tensor, inplace: bool = False) -> Tensor: ...


def embedding(input: Tensor, weight: Tensor, padding_idx: Optional[int] = ..., max_norm: Optional[float] = ...,
              norm_type: float = ..., scale_grad_by_freq: bool = ..., sparse: bool = ...) -> Tensor: ...


def embedding_bag(input: Tensor, weight: Tensor, offsets: Optional[Tensor] = ..., max_norm: Optional[float] = ...,
                  norm_type: float = ..., scale_grad_by_freq: bool = ..., mode: str = ...,
                  sparse: bool = ..., per_sample_weights: Optional[Tensor] = ...,
                  include_last_offset: bool = ..., padding_idx: Optional[int] = ...) -> Tensor: ...

def batch_norm(input: Tensor, running_mean: Optional[Tensor], running_var: Optional[Tensor],
               weight: Optional[Tensor] = ..., bias: Optional[Tensor] = ..., training: bool = ...,
               momentum: float = ..., eps: float = ...) -> Tensor: ...


def instance_norm(input: Tensor, running_mean: Optional[Tensor] = ..., running_var: Optional[Tensor] = ...,
                  weight: Optional[Tensor] = ..., bias: Optional[Tensor] = ..., use_input_stats: bool = ...,
                  momentum: float = ..., eps: float = ...) -> Tensor: ...


def layer_norm(input: Tensor, normalized_shape: Sequence[int], weight: Optional[Tensor] = ..., bias: Optional[Tensor] = ...,
               eps: float = ...) -> Tensor: ...


def group_norm(input: Tensor, num_groups: int, weight: Optional[Tensor] = ..., bias: Optional[Tensor] = ...,
               eps: float = ...) -> Tensor: ...


def local_response_norm(input: Tensor, size: int, alpha: float = ..., beta: float = ..., k: float = ...) -> Tensor: ...


def ctc_loss(log_probs: Tensor, targets: Tensor, input_lengths: Tensor, target_lengths: Tensor, blank: int = ...,
             reduction: str = ..., zero_infinity: bool = ...) -> Tensor: ...


def nll_loss(input: Tensor, target: Tensor, weight: Optional[Tensor] = ..., size_average: Optional[bool] = ...,
             ignore_index: int = ..., reduce: Optional[bool] = ..., reduction: str = ...) -> Tensor: ...


def poisson_nll_loss(input: Tensor, target: Tensor, log_input: bool = ..., full: bool = ...,
                     size_average: Optional[bool] = ..., eps: float = ..., reduce: Optional[bool] = ...,
                     reduction: str = ...) -> Tensor: ...


def gaussian_nll_loss(input: Tensor, target: Tensor, var: Tensor, full: Optional[bool] = ...,
                      eps: Optional[float] = ..., reduction: Optional[str] = ...) -> Tensor: ...


def kl_div(input: Tensor, target: Tensor, size_average: Optional[bool] = ..., reduce: Optional[bool] = ...,
           reduction: str = ..., log_target: bool = ...) -> Tensor: ...


def cross_entropy(input: Tensor, target: Tensor, weight: Optional[Tensor] = ..., size_average: Optional[bool] = ...,
                  ignore_index: int = ..., reduce: Optional[bool] = ..., reduction: str = ...,
                  label_smoothing: float = ...) -> Tensor: ...


def binary_cross_entropy(input: Tensor, target: Tensor, weight: Optional[Tensor] = ...,
                         size_average: Optional[bool] = ..., reduce: Optional[bool] = ...,
                         reduction: str = ...) -> Tensor: ...


def binary_cross_entropy_with_logits(input: Tensor, target: Tensor, weight: Optional[Tensor] = ...,
                                     size_average: Optional[bool] = ..., reduce: Optional[bool] = ...,
                                     reduction: str = ..., pos_weight: Optional[Tensor] = ...) -> Tensor: ...


def smooth_l1_loss(input: Tensor, target: Tensor, size_average: Optional[bool] = ..., reduce: Optional[bool] = ...,
                   reduction: str = ..., beta: float = ...) -> Tensor: ...


def huber_loss(input: Tensor, target: Tensor, reduction: str = ..., delta: float = ...) -> Tensor: ...


def l1_loss(input: Tensor, target: Tensor, size_average: Optional[bool] = ..., reduce: Optional[bool] = ...,
            reduction: str = ...) -> Tensor: ...


def mse_loss(input: Tensor, target: Tensor, size_average: Optional[bool] = ..., reduce: Optional[bool] = ...,
             reduction: str = ...) -> Tensor: ...


def margin_ranking_loss(input1: Tensor, input2: Tensor, target: Tensor, margin: float = ...,
                        size_average: Optional[bool] = ..., reduce: Optional[bool] = ...,
                        reduction: str = ...) -> Tensor: ...


def hinge_embedding_loss(input: Tensor, target: Tensor, margin: float = ..., size_average: Optional[bool] = ...,
                         reduce: Optional[bool] = ..., reduction: str = ...) -> Tensor: ...


def multilabel_margin_loss(input: Tensor, target: Tensor, size_average: Optional[bool] = ...,
                           reduce: Optional[bool] = ..., reduction: str = ...) -> Tensor: ...


def soft_margin_loss(input: Tensor, target: Tensor, size_average: Optional[bool] = ..., reduce: Optional[bool] = ...,
                     reduction: str = ...) -> Tensor: ...


def multilabel_soft_margin_loss(input: Tensor, target: Tensor, weight: Optional[Tensor] = ...,
                                size_average: Optional[bool] = ..., reduce: Optional[bool] = ...,
                                reduction: str = ...) -> Tensor: ...


def cosine_embedding_loss(input1: Tensor, input2: Tensor, target: Tensor, margin: float = ...,
                          size_average: Optional[bool] = ..., reduce: Optional[bool] = ...,
                          reduction: str = ...) -> Tensor: ...


def multi_margin_loss(input: Tensor, target: Tensor, p: int = ..., margin: float = ..., weight: Optional[Tensor] = ...,
                      size_average: Optional[bool] = ..., reduce: Optional[bool] = ...,
                      reduction: str = ...) -> Tensor: ...


def upsample(input: Any, size: Optional[Any] = ..., scale_factor: Optional[Any] = ..., mode: str = ...,
             align_corners: Optional[Any] = ...): ...


def interpolate(input: Any, size: Optional[Any] = ..., scale_factor: Optional[Any] = ..., mode: str = ...,
                align_corners: Optional[Any] = ..., recompute_scale_factor: Optional[Any] = ...,
                antialias: bool = ...): ...


def upsample_nearest(input: Any, size: Optional[Any] = ..., scale_factor: Optional[Any] = ...): ...


def upsample_bilinear(input: Any, size: Optional[Any] = ..., scale_factor: Optional[Any] = ...): ...


def grid_sample(input: Tensor, grid: Tensor, mode: str = ..., padding_mode: str = ...,
                align_corners: Optional[Any] = ...) -> Tensor: ...


def affine_grid(theta: Tensor, size: List[int], align_corners: Optional[Any] = ...) -> Tensor: ...


def pad(input: Tensor, pad: Sequence[int], mode: str = ..., value: float = ...) -> Tensor: ...


def pairwise_distance(x1: Tensor, x2: Tensor, p: float = ..., eps: float = ..., keepdim: bool = ...) -> Tensor: ...


def triplet_margin_loss(anchor: Tensor, positive: Tensor, negative: Tensor, margin: float = ..., p: float = ...,
                        eps: float = ..., swap: bool = ..., size_average: Optional[bool] = ...,
                        reduce: Optional[bool] = ..., reduction: str = ...) -> Tensor: ...


def triplet_margin_with_distance_loss(anchor: Tensor, positive: Tensor, negative: Tensor, *,
                                      distance_function: Optional[Callable[[Tensor, Tensor], Tensor]]=...,
                                      margin: float=..., swap: bool=..., reduction: str=...) -> Tensor: ...


def normalize(input: Tensor, p: float = ..., dim: int = ..., eps: float = ...,
              out: Optional[Tensor] = ...) -> Tensor: ...


def assert_int_or_pair(arg: Any, arg_name: Any, message: Any) -> None: ...


def unfold(input: Tensor, kernel_size: _size_any_t, dilation: _size_any_t = ..., padding: _size_any_t = ...,
           stride: _size_any_t = ...) -> Tensor: ...


def fold(input: Tensor, output_size: _size_any_t, kernel_size: _size_any_t, dilation: _size_any_t = ..., padding: _size_any_t = ...,
         stride: _size_any_t = ...) -> Tensor: ...


def multi_head_attention_forward(query: Tensor,
                                 key: Tensor,
                                 value: Tensor,
                                 embed_dim_to_check: int,
                                 num_heads: int,
                                 in_proj_weight: Tensor,
                                 in_proj_bias: Tensor,
                                 bias_k: Optional[Tensor],
                                 bias_v: Optional[Tensor],
                                 add_zero_attn: bool,
                                 dropout_p: float,
                                 out_proj_weight: Tensor,
                                 out_proj_bias: Tensor,
                                 training: bool = True,
                                 key_padding_mask: Optional[Tensor] = None,
                                 need_weights: bool = True,
                                 attn_mask: Optional[Tensor] = None,
                                 use_separate_proj_weight: bool = False,
                                 q_proj_weight: Optional[Tensor] = None,
                                 k_proj_weight: Optional[Tensor] = None,
                                 v_proj_weight: Optional[Tensor] = None,
                                 static_k: Optional[Tensor] = None,
                                 static_v: Optional[Tensor] = None,
                                 average_attn_weights: bool = True
                                 ) -> Tuple[Tensor, Optional[Tensor]]: ...


${imported_hints}

${dispatched_hints}<|MERGE_RESOLUTION|>--- conflicted
+++ resolved
@@ -141,11 +141,7 @@
           inplace: bool = ...) -> Tensor: ...
 
 
-<<<<<<< HEAD
-def gelu(input: Any, approximate: bool = ...): ...
-=======
 def gelu(input: Any, approximate: str = ...): ...
->>>>>>> ad38b92f
 
 
 def hardshrink(input: Tensor, lambd: float = ...) -> Tensor: ...
