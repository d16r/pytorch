--- conflicted
+++ resolved
@@ -1,9 +1,12 @@
 #include <torch/csrc/lazy/python/init.h>
 
+#include <c10/core/Device.h>
+#include <torch/csrc/jit/python/pybind.h>
+#include <torch/csrc/lazy/backend/backend_device.h>
 #include <torch/csrc/lazy/core/debug_util.h>
+#include <torch/csrc/lazy/core/lazy_graph_executor.h>
+#include <torch/csrc/lazy/core/metrics.h>
 #include <torch/csrc/lazy/python/python_util.h>
-<<<<<<< HEAD
-=======
 #include <torch/csrc/lazy/backend/backend_interface.h>
 #include <torch/csrc/lazy/core/ir_dump_util.h>
 #include <torch/csrc/lazy/core/internal_ops/ltc_ops.h>
@@ -13,14 +16,10 @@
 #endif // FBCODE_CAFFE2 || OVRSOURCE
 #include <string>
 #include <vector>
->>>>>>> 640c1be9
 
 namespace torch {
 namespace lazy {
 
-<<<<<<< HEAD
-void initLazyBindings(PyObject* /* module */){
-=======
 // TODO(whc) backend 'device' related APIs are not very clear, this code could be
 // simplified but it should probably be done together with designing/refactoring
 // the overall approach to get/set of default eager/lazy device types
@@ -243,7 +242,6 @@
     return result;
   });
 
->>>>>>> 640c1be9
 #ifndef USE_DEPLOY
   // When libtorch_python is loaded, we register the python frame getter
   // otherwise, debug util simply omits python frames
