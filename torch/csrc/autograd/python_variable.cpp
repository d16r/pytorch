--- conflicted
+++ resolved
@@ -4,6 +4,7 @@
 #include <c10/core/SafePyObject.h>
 #include <c10/util/DeadlockDetection.h>
 #include <c10/util/irange.h>
+#include <pybind11/pytypes.h>
 #include <torch/csrc/Device.h>
 #include <torch/csrc/DynamicTypes.h>
 #include <torch/csrc/Exceptions.h>
@@ -39,6 +40,7 @@
 
 #include <ATen/ATen.h>
 
+#include <c10/core/SymIntArrayRef.h>
 #include <structmember.h>
 #include <cstdint>
 #include <iostream>
@@ -254,15 +256,12 @@
 c10::IntArrayRef concrete_sizes_fn(
     const c10::impl::PyInterpreter*,
     const c10::TensorImpl* self);
-<<<<<<< HEAD
-=======
 c10::SymIntArrayRef concrete_sym_sizes_fn(
     const c10::impl::PyInterpreter*,
     const c10::TensorImpl* self);
 c10::Layout concrete_layout_fn(
     const c10::impl::PyInterpreter*,
     const c10::TensorImpl* self);
->>>>>>> 135af0fe
 
 class PyInterpreterHolder {
  public:
@@ -276,13 +275,9 @@
             &concrete_device_fn,
             &concrete_dim_fn,
             &concrete_strides_fn,
-<<<<<<< HEAD
-            &concrete_sizes_fn)) {}
-=======
             &concrete_sizes_fn,
             &concrete_sym_sizes_fn,
             &concrete_layout_fn)) {}
->>>>>>> 135af0fe
   // NB: intentionally leaks the memory
   ~PyInterpreterHolder() {
     impl_->disarm();
@@ -2339,6 +2334,22 @@
   return c10::IntArrayRef(start, len);
 }
 
+static std::vector<int64_t> values_from_buffer(
+    const c10::TensorImpl* self,
+    py::handle values) {
+  c10::TensorImpl* ptr = const_cast<c10::TensorImpl*>(self);
+  c10::optional<PyObject*> mb_obj = ptr->check_pyobj(getPyInterpreter());
+  TORCH_CHECK(
+      mb_obj.has_value(), "Tensor subclass's PyInterpreter has no value");
+
+  py::object os = py::module_::import("torch").attr("overrides");
+  py::function get_buffer =
+      py::reinterpret_borrow<py::function>(os.attr("get_buffer"));
+  auto buffer = get_buffer(py::handle(*mb_obj), values, "size");
+  auto result = THPUtils_unpackLongs(buffer.ptr());
+  return result;
+}
+
 c10::IntArrayRef concrete_sizes_fn(
     const c10::impl::PyInterpreter*,
     const c10::TensorImpl* self) {
@@ -2361,24 +2372,53 @@
   }
 
   py::object values = py::reinterpret_steal<py::object>(out.ptr());
-
-  c10::TensorImpl* ptr = const_cast<c10::TensorImpl*>(self);
-  c10::optional<PyObject*> mb_obj = ptr->check_pyobj(getPyInterpreter());
-  TORCH_CHECK(
-      mb_obj.has_value(), "Tensor subclass's PyInterpreter has no value");
-  PyObject* subclass = *mb_obj;
-  Py_INCREF(subclass);
-  py::object sub = py::reinterpret_steal<py::object>(subclass);
-
-  py::object os = py::module_::import("torch").attr("overrides");
-  py::function get_buffer =
-      py::reinterpret_borrow<py::function>(os.attr("get_buffer"));
-  auto buffer = get_buffer(sub, values, "size");
-  auto result = THPUtils_unpackLongs(buffer.ptr());
+  auto result = values_from_buffer(self, values);
   int64_t* start = (int64_t*)result[0];
   int64_t len = result[1];
 
   return c10::IntArrayRef(start, len);
+}
+
+c10::SymIntArrayRef concrete_sym_sizes_fn(
+    const c10::impl::PyInterpreter*,
+    const c10::TensorImpl* self) {
+  pybind11::gil_scoped_acquire gil;
+  at::impl::MaybeSetTLSOnEntryGuard guard;
+  HANDLE_TH_ERRORS
+  auto out = torchDispatchFromTensorImpl(
+      self,
+      "sym_size",
+      py::module::import("torch")
+          .attr("ops")
+          .attr("aten")
+          .attr("sym_size")
+          .attr("default")
+          .ptr(),
+      "torch.ops.aten");
+
+  if (out == Py_None) {
+    return self->sym_sizes_default();
+  }
+  // We need to squeeze SymIntNodes and ints into `SymInts`
+  // since it's a format `sym_sizes()` are stored in
+  TORCH_CHECK(
+      py::isinstance<py::tuple>(out) || py::isinstance<py::list>(out),
+      "Symshape must be a list or a tuple");
+  py::list symints;
+  for (auto it = out.begin(); it != out.end(); it++) {
+    auto elm = *it;
+    auto si = torch::is_symint_node(elm)
+        ? elm.cast<c10::SymbolicIntNode*>()->toSymInt()
+        : c10::SymInt{py::cast<int64_t>(elm)};
+    symints.append(si.data());
+  }
+
+  auto result = values_from_buffer(self, symints);
+  c10::SymInt* start = (c10::SymInt*)result[0];
+  int64_t len = result[1];
+
+  return c10::SymIntArrayRef(start, len);
+  END_HANDLE_TH_ERRORS_PYBIND
 }
 
 c10::Layout concrete_layout_fn(
