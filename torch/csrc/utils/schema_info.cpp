#include <torch/csrc/utils/schema_info.h>

namespace torch {
namespace utils {
void SchemaInfo::addArgumentValue(
    const std::string& name,
    const at::IValue& value) {
  c10::optional<int> index = schema_.argumentIndexWithName(name);
  TORCH_INTERNAL_ASSERT(
      index != c10::nullopt, "Schema has no argument named ", name);
  value_map_[name] = value;
  updated_ = false;
}

void SchemaInfo::addArgumentValues(
    const std::vector<c10::optional<at::IValue>>& value_list) {
  for (size_t i = 0; i < value_list.size(); i++) {
    if (i < schema_.arguments().size() && value_list[i] != c10::nullopt) {
      value_map_[schema_.arguments()[i].name()] = *(value_list[i]);
      updated_ = false;
    }
  }
}

void SchemaInfo::addArgumentValues(
    const std::unordered_map<std::string, at::IValue>& values) {
  for (const auto& key_pair : values) {
    addArgumentValue(key_pair.first, key_pair.second);
  }
}

bool SchemaInfo::is_mutable() {
  for (size_t i = 0; i < schema_.arguments().size(); i++) {
    if (is_mutable(i)) {
      return true;
    }
  }
  return false;
}

bool SchemaInfo::is_mutable(size_t index) {
  TORCH_INTERNAL_ASSERT(
      index < schema_.arguments().size(), "Invalid index for schema.");
  if (!updated_) {
    generateAliasMaps();
  }
  return std::any_of(
      input_alias_map_[index].begin(),
      input_alias_map_[index].end(),
      [this](size_t index) { return this->schema_.is_mutable(index); });
}

bool SchemaInfo::is_mutable(c10::string_view name) {
  c10::optional<int> index = schema_.argumentIndexWithName(name);
  TORCH_INTERNAL_ASSERT(
      index != c10::nullopt, "Schema has no argument named ", name);

  return is_mutable(*index);
}

<<<<<<< HEAD
bool SchemaInfo::may_alias(
    const c10::SchemaArgument& lhs,
    const c10::SchemaArgument& rhs) {
  bool basic_check = schema_.may_alias(lhs, rhs);
  if (!updated_) {
    generateAliasMaps();
  }
  if (lhs.type == c10::SchemaArgType::input &&
      rhs.type == c10::SchemaArgType::input) {
    return input_alias_map_[lhs.index].count(rhs.index) || basic_check;
  } else if (
      lhs.type == c10::SchemaArgType::output &&
      rhs.type == c10::SchemaArgType::output) {
    for (size_t lhs_alias_input : output_alias_map_[lhs.index]) {
      for (size_t rhs_alias_input : output_alias_map_[rhs.index]) {
        if (lhs_alias_input == rhs_alias_input) {
          return true;
        }
      }
    }
    return basic_check;
  } else if (lhs.type == c10::SchemaArgType::output) {
    return output_alias_map_[lhs.index].count(rhs.index) || basic_check;
  } else {
    return output_alias_map_[rhs.index].count(lhs.index) || basic_check;
  }
}

at::IValue SchemaInfo::flattenZeroDimIValue(const at::IValue& value) const {
  if (value.isList()) {
    c10::List<at::IValue> value_list = value.toList();
    if (value_list.size() == 1) {
      return value_list[0];
    }
  }
  return value;
}

=======
>>>>>>> c294850a
void SchemaInfo::generateAliasMaps() {
  updated_ = true;
  input_alias_map_ = std::vector<std::unordered_set<size_t>>(
      schema_.arguments().size(), std::unordered_set<size_t>());
  output_alias_map_ = std::vector<std::unordered_set<size_t>>(
      schema_.returns().size(), std::unordered_set<size_t>());
  for (size_t i = 0; i < schema_.arguments().size(); i++) {
    for (size_t j = i; j < schema_.arguments().size(); j++) {
      if (i == j) {
        input_alias_map_[i].insert(i);
      } else if (
          value_map_.count(schema_.arguments()[i].name()) &&
          value_map_.count(schema_.arguments()[j].name())) {
        if (value_map_[schema_.arguments()[i].name()].isAliasOf(
                value_map_[schema_.arguments()[j].name()])) {
          input_alias_map_[i].insert(j);
          input_alias_map_[j].insert(i);
        }
      }
    }
  }
  for (size_t i = 0; i < schema_.arguments().size(); i++) {
    for (size_t j = 0; j < schema_.returns().size(); j++) {
      if (schema_.may_alias(
              {c10::SchemaArgType::input, i},
              {c10::SchemaArgType::output, j})) {
        output_alias_map_[j].insert(
            input_alias_map_[i].begin(), input_alias_map_[i].end());
      }
    }
  }
}

} // namespace utils
} // namespace torch<|MERGE_RESOLUTION|>--- conflicted
+++ resolved
@@ -58,17 +58,19 @@
   return is_mutable(*index);
 }
 
-<<<<<<< HEAD
 bool SchemaInfo::may_alias(
     const c10::SchemaArgument& lhs,
     const c10::SchemaArgument& rhs) {
   bool basic_check = schema_.may_alias(lhs, rhs);
+  if (basic_check) {
+    return true;
+  }
   if (!updated_) {
     generateAliasMaps();
   }
   if (lhs.type == c10::SchemaArgType::input &&
       rhs.type == c10::SchemaArgType::input) {
-    return input_alias_map_[lhs.index].count(rhs.index) || basic_check;
+    return input_alias_map_[lhs.index].count(rhs.index);
   } else if (
       lhs.type == c10::SchemaArgType::output &&
       rhs.type == c10::SchemaArgType::output) {
@@ -79,26 +81,14 @@
         }
       }
     }
-    return basic_check;
+    return false;
   } else if (lhs.type == c10::SchemaArgType::output) {
-    return output_alias_map_[lhs.index].count(rhs.index) || basic_check;
+    return output_alias_map_[lhs.index].count(rhs.index);
   } else {
-    return output_alias_map_[rhs.index].count(lhs.index) || basic_check;
+    return output_alias_map_[rhs.index].count(lhs.index);
   }
 }
 
-at::IValue SchemaInfo::flattenZeroDimIValue(const at::IValue& value) const {
-  if (value.isList()) {
-    c10::List<at::IValue> value_list = value.toList();
-    if (value_list.size() == 1) {
-      return value_list[0];
-    }
-  }
-  return value;
-}
-
-=======
->>>>>>> c294850a
 void SchemaInfo::generateAliasMaps() {
   updated_ = true;
   input_alias_map_ = std::vector<std::unordered_set<size_t>>(
