import logging
from torch.ao.sparsity.experimental.data_sparsifier.base_data_sparsifier import SUPPORTED_TYPES
import copy

logger: logging.Logger = logging.getLogger(__name__)


<<<<<<< HEAD
def _create_data_sparsifier(data_sparsifier_args, data_sparsifier_type):
    return data_sparsifier_type(**data_sparsifier_args)


def _attach_model_to_data_sparsifier(module, data_sparsifier, config=None):
=======
def _attach_model_to_data_sparsifier(module, data_sparsifier):
>>>>>>> e27391ac
    for name, parameter in module.named_parameters():
        if type(parameter) in SUPPORTED_TYPES:
            valid_name = _get_valid_name(name)
            if config is None:
                config = {}
            # will be defaulted to default configs
            data_sparsifier.add_data(name=valid_name, data=parameter, **config.get(valid_name, {}))


def _get_valid_name(name):
    return name.replace('.', '_')  # . is not allowed as a name


def _log_sparsified_level(model, data_sparsifier) -> None:
    # Show the level of sparsity AFTER step:
    for name, parameter in model.named_parameters():
        if not (type(parameter) in SUPPORTED_TYPES):
            continue
        valid_name = _get_valid_name(name)
        mask = data_sparsifier.get_mask(name=valid_name)
        sparsity_level = 1.0 - mask.float().mean()
        logger.info(
            f"Sparsity in layer {name} = {sparsity_level: .2%}"
        )

def _create_data_scheduler(data_sparsifier, data_scheduler_args, data_scheduler_type):
    args = copy.deepcopy(data_scheduler_args)
    args['data_sparsifier'] = data_sparsifier
    return data_scheduler_type(**args)<|MERGE_RESOLUTION|>--- conflicted
+++ resolved
@@ -5,15 +5,7 @@
 logger: logging.Logger = logging.getLogger(__name__)
 
 
-<<<<<<< HEAD
-def _create_data_sparsifier(data_sparsifier_args, data_sparsifier_type):
-    return data_sparsifier_type(**data_sparsifier_args)
-
-
 def _attach_model_to_data_sparsifier(module, data_sparsifier, config=None):
-=======
-def _attach_model_to_data_sparsifier(module, data_sparsifier):
->>>>>>> e27391ac
     for name, parameter in module.named_parameters():
         if type(parameter) in SUPPORTED_TYPES:
             valid_name = _get_valid_name(name)
