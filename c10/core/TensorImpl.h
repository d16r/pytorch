--- conflicted
+++ resolved
@@ -301,7 +301,6 @@
   VariableVersion(uint32_t version)
       : version_counter_(c10::make_intrusive<VersionCounter>(version)) {}
   VariableVersion(Disabled = DISABLED) {}
-<<<<<<< HEAD
 
   bool enabled() const {
     return version_counter_;
@@ -340,46 +339,6 @@
     }
   }
 
-=======
-
-  bool enabled() const {
-    return version_counter_;
-  }
-
-  // Note [Inplace update inference tensor]
-  // 1. Inplace update to inference tensor is forbidden in normal mode.
-  //   For example:
-  //     inference_tensor.copy_(normal_tensor_requires_grad)
-  //   This inplace makes inference_tensor have requires_grad=True and
-  //   have a grad_fn.  This is bad because views of `inference_tensor`
-  //   created in InferenceMode won't be able to know the grad_fn since
-  //   their ViewMeta were not recorded. To match NoGradMode behavior
-  //   that "inplace update to a view created in NoGradMode raise an error",
-  //   we just ban inplace update to inference tensor since we can't tell
-  //   if an inference tensor is a view created in InferenceMode.
-  //
-  //   Note that views of normal tensor created in InferenceMode has proper
-  //   ViewMeta so that they're aware of the grad_fn correctly.
-  //
-  // 2. Inplace update to inference tensor in inference tensor doesn't bump
-  //    version counter.
-  //    * It either doesn't call bump() by skipping ADInplaceOrView kernel,
-  //      - e.g. inference_tensor.add_(1)
-  //    * or bump() is a no-op for inference tensor.
-  //      - e.g. inference_tensor.add_(normal_tensor)
-  void bump() {
-    // TODO: Replace the link to the documentation once it's available.
-    TORCH_CHECK(
-        version_counter_ || InferenceMode::is_enabled(),
-        "Inplace update to inference tensor outside InferenceMode is not allowed."
-        "You can make a clone to get a normal tensor before doing inplace update."
-        "See https://github.com/pytorch/rfcs/pull/17 for more details.");
-    if (version_counter_) {
-      ++version_counter_->version_;
-    }
-  }
-
->>>>>>> 8d93f6b4
   // Inference tensor doesn't have version counter so it shouldn't be
   // accessed.
   uint32_t current_version() const {
@@ -706,11 +665,6 @@
   // sizes_strides_policy_ >= CustomSizes
   virtual IntArrayRef sizes_custom() const;
   virtual c10::SymIntArrayRef sym_sizes_custom() const;
-<<<<<<< HEAD
-  virtual Device device_custom() const;
-
-=======
->>>>>>> 8d93f6b4
   virtual int64_t dim_custom() const;
   virtual int64_t numel_custom() const;
 
@@ -743,15 +697,6 @@
   inline int64_t dim_default() const {
     return sizes_and_strides_.size();
   }
-<<<<<<< HEAD
-  inline c10::Device device_default() const {
-    TORCH_CHECK(device_opt_.has_value(), "tensor does not have a device");
-    // See NOTE [c10::optional operator usage in CUDA]
-    return *device_opt_;
-  }
-
-=======
->>>>>>> 8d93f6b4
   inline int64_t numel_default() const {
 #ifdef DEBUG
     TORCH_INTERNAL_ASSERT(compute_numel() == numel_);
@@ -808,7 +753,6 @@
   inline const Storage& unsafe_storage() const {
     return storage_;
   }
-<<<<<<< HEAD
 
   bool unique_version() const {
     return version_counter_.unique();
@@ -820,19 +764,6 @@
         false, "layout_impl is only implemented for TensorImpl subclasses.");
   }
 
-=======
-
-  bool unique_version() const {
-    return version_counter_.unique();
-  }
-
- protected:
-  virtual Layout layout_impl() const {
-    TORCH_CHECK(
-        false, "layout_impl is only implemented for TensorImpl subclasses.");
-  }
-
->>>>>>> 8d93f6b4
  public:
   // Whether a tensor is sparse COO or not.
   bool is_sparse() const {
@@ -856,12 +787,6 @@
   bool is_meta() const {
     // NB: This method is not virtual and avoid dispatches for performance
     // reasons.
-<<<<<<< HEAD
-    if (C10_UNLIKELY(custom_device_)) {
-      return device_custom().is_meta();
-    }
-=======
->>>>>>> 8d93f6b4
     constexpr auto meta_ks = DispatchKeySet(DispatchKey::Meta);
     return key_set_.has_all(meta_ks);
   }
@@ -869,12 +794,6 @@
   bool is_cpu() const {
     // NB: This method is not virtual and avoid dispatches for performance
     // reasons.
-<<<<<<< HEAD
-    if (C10_UNLIKELY(custom_device_)) {
-      return device_custom().is_cpu();
-    }
-=======
->>>>>>> 8d93f6b4
     constexpr auto cpu_bits_ks = DispatchKeySet(BackendComponent::CPUBit) |
         DispatchKeySet({DispatchKey::SparseCsrCPU, DispatchKey::MkldnnCPU});
     return key_set_.has_any(cpu_bits_ks);
@@ -883,12 +802,6 @@
   bool is_cuda() const {
     // NB: This method is not virtual and avoid dispatches for performance
     // reasons.
-<<<<<<< HEAD
-    if (C10_UNLIKELY(custom_device_)) {
-      return device_custom().is_cuda();
-    }
-=======
->>>>>>> 8d93f6b4
     constexpr auto cuda_bits_ks = DispatchKeySet(BackendComponent::CUDABit) |
         DispatchKeySet(DispatchKey::SparseCsrCUDA);
     return key_set_.has_any(cuda_bits_ks);
@@ -897,56 +810,26 @@
   bool is_xpu() const {
     // NB: This method is not virtual and avoid dispatches for performance
     // reasons.
-<<<<<<< HEAD
-    if (C10_UNLIKELY(custom_device_)) {
-      return device_custom().is_xpu();
-    }
-=======
->>>>>>> 8d93f6b4
     constexpr auto xpu_ks = DispatchKeySet(BackendComponent::XPUBit);
     return key_set_.has_all(xpu_ks);
   }
 
   bool is_ipu() const {
-<<<<<<< HEAD
-    if (C10_UNLIKELY(custom_device_)) {
-      return device_custom().is_ipu();
-    }
-=======
->>>>>>> 8d93f6b4
     constexpr auto ipu_ks = DispatchKeySet(BackendComponent::IPUBit);
     return key_set_.has_all(ipu_ks);
   }
 
   bool is_xla() const {
-<<<<<<< HEAD
-    if (C10_UNLIKELY(custom_device_)) {
-      return device_custom().is_xla();
-    }
-=======
->>>>>>> 8d93f6b4
     constexpr auto xla_ks = DispatchKeySet(BackendComponent::XLABit);
     return key_set_.has_all(xla_ks);
   }
 
   bool is_hpu() const {
-<<<<<<< HEAD
-    if (C10_UNLIKELY(custom_device_)) {
-      return device_custom().is_hpu();
-    }
-=======
->>>>>>> 8d93f6b4
     constexpr auto hpu_ks = DispatchKeySet(BackendComponent::HPUBit);
     return key_set_.has_all(hpu_ks);
   }
 
   bool is_lazy() const {
-<<<<<<< HEAD
-    if (C10_UNLIKELY(custom_device_)) {
-      return device_custom().is_lazy();
-    }
-=======
->>>>>>> 8d93f6b4
     constexpr auto lazy_ks = DispatchKeySet(BackendComponent::LazyBit);
     return key_set_.has_all(lazy_ks);
   }
@@ -954,12 +837,6 @@
   bool is_hip() const {
     // NB: This method is not virtual and avoid dispatches for performance
     // reasons.
-<<<<<<< HEAD
-    if (C10_UNLIKELY(custom_device_)) {
-      return device_custom().is_hip();
-    }
-=======
->>>>>>> 8d93f6b4
     constexpr auto hip_ks = DispatchKeySet(BackendComponent::HIPBit);
     return key_set_.has_all(hip_ks);
   }
@@ -967,12 +844,6 @@
   bool is_ve() const {
     // NB: This method is not virtual and avoid dispatches for performance
     // reasons.
-<<<<<<< HEAD
-    if (C10_UNLIKELY(custom_device_)) {
-      return device_custom().is_ve();
-    }
-=======
->>>>>>> 8d93f6b4
     constexpr auto ve_ks = DispatchKeySet(BackendComponent::VEBit);
     return key_set_.has_all(ve_ks);
   }
@@ -982,44 +853,16 @@
   }
 
   bool is_vulkan() const {
-<<<<<<< HEAD
-    if (C10_UNLIKELY(custom_device_)) {
-      return device_custom().is_vulkan();
-    }
-=======
->>>>>>> 8d93f6b4
     constexpr auto vulkan_ks = DispatchKeySet(DispatchKey::Vulkan);
     return key_set_.has_all(vulkan_ks);
   }
 
   bool is_metal() const {
-<<<<<<< HEAD
-    if (C10_UNLIKELY(custom_device_)) {
-      return device_custom().is_metal();
-    }
-=======
->>>>>>> 8d93f6b4
     constexpr auto metal_ks = DispatchKeySet(DispatchKey::Metal);
     return key_set_.has_all(metal_ks);
   }
 
   bool is_mps() const {
-<<<<<<< HEAD
-    if (C10_UNLIKELY(custom_device_)) {
-      return device_custom().is_mps();
-    }
-    return key_set_.has(DispatchKey::MPS);
-  }
-
-  bool is_ort() const {
-    if (C10_UNLIKELY(custom_device_)) {
-      return device_custom().is_ort();
-    }
-    constexpr auto ort_ks = DispatchKeySet(DispatchKey::ORT);
-    return key_set_.has_all(ort_ks);
-  }
-
-=======
     return key_set_.has(DispatchKey::MPS);
   }
 
@@ -1028,7 +871,6 @@
     return key_set_.has_all(ort_ks);
   }
 
->>>>>>> 8d93f6b4
   bool is_nested() const {
     return key_set_.has(DispatchKey::NestedTensor);
   }
@@ -1055,19 +897,6 @@
   }
 
   int64_t get_device() const {
-<<<<<<< HEAD
-    if (C10_UNLIKELY(custom_device_)) {
-      return device_custom().index();
-    }
-    return device_default().index();
-  }
-
-  Device device() const {
-    if (C10_UNLIKELY(custom_device_)) {
-      return device_custom();
-    }
-    return device_default();
-=======
     TORCH_CHECK(device_opt_.has_value(), "tensor does not have a device");
     // See NOTE [c10::optional operator usage in CUDA]
     return (*device_opt_).index();
@@ -1077,7 +906,6 @@
     TORCH_CHECK(device_opt_.has_value(), "tensor does not have a device");
     // See NOTE [c10::optional operator usage in CUDA]
     return *device_opt_;
->>>>>>> 8d93f6b4
   }
 
   Layout layout() const {
@@ -1890,11 +1718,6 @@
     return device_opt_;
   }
 
-<<<<<<< HEAD
-  impl::PyInterpreter* load_pyobj_interpreter() const;
-
-=======
->>>>>>> 8d93f6b4
  public:
   /**
    * The device type of a Tensor, e.g., DeviceType::CPU or DeviceType::CUDA.
@@ -2449,13 +2272,6 @@
   void set_sizes_strides_policy(SizesStridesPolicy policy) {
     sizes_strides_policy_ = static_cast<uint8_t>(policy);
   }
-<<<<<<< HEAD
-
-  void set_custom_device(bool custom_device) {
-    custom_device_ = custom_device;
-  }
-=======
->>>>>>> 8d93f6b4
 
   Storage storage_;
 
@@ -2574,10 +2390,6 @@
     allow_tensor_metadata_change_ = true;
     reserved_ = false;
     sizes_strides_policy_ = static_cast<uint8_t>(SizesStridesPolicy::Default);
-<<<<<<< HEAD
-    custom_device_ = false;
-=======
->>>>>>> 8d93f6b4
     storage_access_should_throw_ = false;
     has_symbolic_sizes_strides_ = false;
   }
@@ -2645,12 +2457,6 @@
   // Whether or not sizes_and_strides_ contains a symbolic value.
   bool has_symbolic_sizes_strides_ : 1;
 
-<<<<<<< HEAD
-  // Call _custom() virtual method for device()
-  bool custom_device_ : 1;
-
-=======
->>>>>>> 8d93f6b4
   // The set of DispatchKeys which describe this tensor.  NB: this
   // does NOT include Autograd (historically, it did, but
   // not anymore!)
