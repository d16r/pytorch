#include <c10/core/TensorImpl.h>
#include <c10/core/impl/PyInterpreter.h>

namespace c10 {
namespace impl {

static std::string noop_name_fn(const PyInterpreter*) {
  return "<unloaded interpreter>";
}

static void noop_decref_fn(const PyInterpreter*, PyObject*, bool) {
  // no-op
}

static c10::intrusive_ptr<TensorImpl> noop_detach_fn(
    const PyInterpreter*,
    const TensorImpl*) {
  TORCH_INTERNAL_ASSERT(
      0,
      "attempted to detach (shallow_copy_and_detach) Tensor with nontrivial PyObject after corresponding interpreter died");
}

static void noop_dispatch_fn(
    const PyInterpreter*,
    const c10::OperatorHandle& op,
    torch::jit::Stack* stack) {
  TORCH_INTERNAL_ASSERT(
      0,
      "attempted to dispatch (__torch_dispatch__) an operator on Tensor with nontrivial PyObject after corresponding interpreter died");
}

static bool noop_is_contiguous_fn(const PyInterpreter*, const TensorImpl*) {
  TORCH_INTERNAL_ASSERT(
      0,
      "attempted to call `is_contiguous` on Tensor with nontrivial PyObject after corresponding interpreter died");
}

static c10::Device noop_device_fn(const PyInterpreter*, const TensorImpl*) {
  TORCH_INTERNAL_ASSERT(
      0,
      "attempted to call `device` on Tensor with nontrivial PyObject after corresponding interpreter died");
}

static int64_t noop_dim_fn(const PyInterpreter*, const TensorImpl*) {
  TORCH_INTERNAL_ASSERT(
      0,
      "attempted to call `dim` on Tensor with nontrivial PyObject after corresponding interpreter died");
}

static c10::IntArrayRef noop_strides_fn(
    const PyInterpreter*,
    const TensorImpl*) {
  TORCH_INTERNAL_ASSERT(
      0,
      "attempted to call `strides` on Tensor with nontrivial PyObject after corresponding interpreter died");
}

static c10::IntArrayRef noop_sizes_fn(const PyInterpreter*, const TensorImpl*) {
  TORCH_INTERNAL_ASSERT(
      0,
      "attempted to call `sizes` on Tensor with nontrivial PyObject after corresponding interpreter died");
}

<<<<<<< HEAD
=======
static c10::SymIntArrayRef noop_sym_sizes_fn(
    const PyInterpreter*,
    const TensorImpl*) {
  TORCH_INTERNAL_ASSERT(
      0,
      "attempted to call `sym_sizes` on Tensor with nontrivial PyObject after corresponding interpreter died");
}

static c10::Layout noop_layout_fn(const PyInterpreter*, const TensorImpl*) {
  TORCH_INTERNAL_ASSERT(
      0,
      "attempted to call `layout` on Tensor with nontrivial PyObject after corresponding interpreter died");
}

>>>>>>> 135af0fe
void PyInterpreter::disarm() noexcept {
  name_fn_ = &noop_name_fn;
  decref_fn_ = &noop_decref_fn;
  detach_fn_ = &noop_detach_fn;
  dispatch_fn_ = &noop_dispatch_fn;
  is_contiguous_fn_ = &noop_is_contiguous_fn;
  device_fn_ = &noop_device_fn;
  dim_fn_ = &noop_dim_fn;
  strides_fn_ = &noop_strides_fn;
  sizes_fn_ = &noop_sizes_fn;
<<<<<<< HEAD
=======
  sym_sizes_fn_ = &noop_sym_sizes_fn;
  layout_fn_ = &noop_layout_fn;
>>>>>>> 135af0fe
}

} // namespace impl
} // namespace c10<|MERGE_RESOLUTION|>--- conflicted
+++ resolved
@@ -1,3 +1,4 @@
+#include <c10/core/SymIntArrayRef.h>
 #include <c10/core/TensorImpl.h>
 #include <c10/core/impl/PyInterpreter.h>
 
@@ -61,8 +62,6 @@
       "attempted to call `sizes` on Tensor with nontrivial PyObject after corresponding interpreter died");
 }
 
-<<<<<<< HEAD
-=======
 static c10::SymIntArrayRef noop_sym_sizes_fn(
     const PyInterpreter*,
     const TensorImpl*) {
@@ -77,7 +76,6 @@
       "attempted to call `layout` on Tensor with nontrivial PyObject after corresponding interpreter died");
 }
 
->>>>>>> 135af0fe
 void PyInterpreter::disarm() noexcept {
   name_fn_ = &noop_name_fn;
   decref_fn_ = &noop_decref_fn;
@@ -88,11 +86,8 @@
   dim_fn_ = &noop_dim_fn;
   strides_fn_ = &noop_strides_fn;
   sizes_fn_ = &noop_sizes_fn;
-<<<<<<< HEAD
-=======
   sym_sizes_fn_ = &noop_sym_sizes_fn;
   layout_fn_ = &noop_layout_fn;
->>>>>>> 135af0fe
 }
 
 } // namespace impl
