--- conflicted
+++ resolved
@@ -4,6 +4,7 @@
 import torch.fx as fx
 
 from torch.testing._internal.common_utils import TestCase
+from torch.fx.passes.infra.pass_base import PassResult
 from torch.fx.passes.infra.pass_manager import (
     PassManager,
     this_before_that_pass_constraint,
@@ -49,7 +50,8 @@
         pm.validate_constraints()
         self.assertEqual(len(pm.passes), 2)
 
-        modified_m = pm(traced_m)
+        res = pm(traced_m)
+        modified_m = res.graph_module
         assert isinstance(modified_m, fx.GraphModule)
 
         # Check that all call_function nodes are divs
@@ -141,11 +143,7 @@
             this_before_that_pass_constraint(passes[3], passes[1]),
         ]
         sorted = topological_sort_passes(passes, constraints)
-<<<<<<< HEAD
-        self.assertEqual(sorted, ([pass4, pass5, pass0, pass2, pass3, pass1], False))
-=======
         self.assertEqual(sorted, ([pass4, pass5, pass2, pass3, pass1, pass0], False))
->>>>>>> 362d96eb
 
         # Circular dependency should result in the circular_dep flag being set
         passes = [pass0, pass1, pass2]
