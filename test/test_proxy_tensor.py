# Owner(s): ["oncall: fx"]

from torch.testing._internal.common_utils import TestCase, run_tests
import torch
import unittest
import warnings
from torch.testing._internal.common_device_type import instantiate_device_type_tests
from torch.testing._internal.common_methods_invocations import DecorateInfo
from torch.testing._internal.common_methods_invocations import op_db, wrapper_set_seed

from torch.testing._internal.common_device_type import ops
<<<<<<< HEAD
from torch.fx.experimental.proxy_tensor import make_fx
=======
from torch.fx.experimental.proxy_tensor import make_fx, DecompositionInterpreter
from torch.utils._pytree import tree_map
>>>>>>> 135af0fe

# Copied from functorch
def xfail(op_name, variant_name='', *, device_type=None, dtypes=None):
    return (op_name, variant_name, device_type, dtypes, True)


def skip(op_name, variant_name='', *, device_type=None, dtypes=None):
    return (op_name, variant_name, device_type, dtypes, False)


def skipOps(test_case_name, base_test_name, to_skip):
    all_opinfos = op_db
    for xfail in to_skip:
        op_name, variant_name, device_type, dtypes, expected_failure = xfail
        matching_opinfos = [o for o in all_opinfos
                            if o.name == op_name and o.variant_test_name == variant_name]
        assert len(matching_opinfos) >= 1, f"Couldn't find OpInfo for {xfail}"
        for opinfo in matching_opinfos:
            decorators = list(opinfo.decorators)
            if expected_failure:
                decorator = DecorateInfo(unittest.expectedFailure,
                                         test_case_name, base_test_name,
                                         device_type=device_type, dtypes=dtypes)
                decorators.append(decorator)
            else:
                decorator = DecorateInfo(unittest.skip("Skipped!"),
                                         test_case_name, base_test_name,
                                         device_type=device_type, dtypes=dtypes)
                decorators.append(decorator)
            opinfo.decorators = tuple(decorators)

    # This decorator doesn't modify fn in any way
    def wrapped(fn):
        return fn
    return wrapped


USE_TORCHVISION = False
try:
    import torchvision
    USE_TORCHVISION = True
except ImportError:
    warnings.warn("Couldn't import torchvision. Some of our tests use it, try "
                  "to install it with commands from pytorch.org, post-fixed with "
                  "`--no-deps` to avoid overwriting the pytorch installation",
                  UserWarning)


def _create_new_input(x):
    if not isinstance(x, torch.Tensor):
        return x
    if x.dtype != torch.float:
        return x + 1
    if x.is_leaf:
        return torch.rand_like(x, requires_grad=True)
    else:
        return torch.rand_like(x)

class TestProxyTensor(TestCase):
<<<<<<< HEAD
    def test_make_fx(self, device):
=======
    def _test(self, f, inps):
        fx_f = make_fx(f)(*inps)
        new_inps = tree_map(_create_new_input, inps)
        self.assertEqual(fx_f(*new_inps), f(*new_inps))

    def test_make_fx_simple(self, device):
>>>>>>> 135af0fe
        def f(x):
            return torch.sin(x)
        self._test(f, (torch.randn(3),))

    def test_scalar_device(self, device):
        def f(a, b):
            return a + b
        self._test(f, [torch.randn(3, device=device), torch.tensor(5)])

    @unittest.skipIf(not USE_TORCHVISION, "test requires torchvision")
    def test_resnet18_backward_trace(self, device):
        mod = torchvision.models.resnet18()

        def f(x):
            for a in mod.parameters():
                a.grad = None
            out = mod(x)
            out.sum().backward()
            return [a.grad for a in mod.parameters()]

        inp = torch.randn(3, 3, 250, 250, requires_grad=True)
        self._test(f, [inp])

    def test_proxy_tensor(self):
        def f_grad(x):
            val = x.cos().cos().sum()
            return torch.autograd.grad(val, x)

        def f_backward(x):
            val = x.cos().cos().sum()
            val.backward()
            return x.grad

        for f in [f_grad, f_backward]:
            self._test(f, [torch.randn(3, requires_grad=True)])

<<<<<<< HEAD
=======
    def test_inplace_metadata(self):
        def f(x):
            x = x.clone()
            x.unsqueeze_(-1)
            assert x.shape[-1] == 1
            return x

        self._test(f, [torch.randn(5)])

>>>>>>> 135af0fe
    def test_mode_tracing_factory_function(self):
        def f(x):
            return x + torch.randn(x.shape)

        # default behavior should trace factory functions
        traced = make_fx(f)(torch.randn(3))
        self.assertTrue(
            any(
                isinstance(node.target, torch._ops.OpOverloadPacket) and node.target._qualified_op_name == 'aten::randn'
                for node in traced.graph.nodes
            )
        )

    def test_mode_tracing_factory_function_no_factory_function(self):
        def f(x):
            return x + torch.randn(x.shape)

        traced = make_fx(f, trace_factory_functions=False)(torch.randn(3))  # default behavior should not trace factory functions
        self.assertFalse(
            any(
                isinstance(node.target, torch._ops.OpOverloadPacket) and node.target._qualified_op_name == 'aten::randn'
                for node in traced.graph.nodes
            )
        )

<<<<<<< HEAD
=======
    def test_make_fx_overloads(self):
        def f(x):
            return x.cos() + torch.randn(x.shape)

        traced = make_fx(f)(torch.randn(3))

        self.assertTrue(all([isinstance(node.target, torch._ops.OpOverload)
                             for node in traced.graph.nodes if node.op == 'call_function']))

    def test_tensor_constants(self):
        def f():
            val = torch.tensor(float('inf'))
            return torch.full((100, 100), val)

        self._test(f, [])

    def test_decomposition_interpreter(self):
        def fn(x):
            return torch.nn.functional.silu(x)

        x = torch.rand((4, 4))
        fx_module = make_fx(fn, decomposition_table=None)(x)

        found_silu = False
        for n in fx_module.graph.nodes:
            if n.target == torch.ops.aten.silu or n.target == torch.ops.aten.silu.default:
                found_silu = True

        self.assertTrue(found_silu)

        new_graph = torch.fx.Graph()
        silu_decomp_table = {torch.ops.aten.silu.default: decomposition_table[torch.ops.aten.silu.default]}
        DecompositionInterpreter(
            fx_module,
            new_graph=new_graph,
            decomposition_table=silu_decomp_table,
        ).run(x)

        decomposed_module = torch.fx.GraphModule(fx_module, new_graph)

        for n in decomposed_module.graph.nodes:
            self.assertTrue(n.target != torch.ops.aten.silu)
            self.assertTrue(n.target != torch.ops.aten.silu.default)

        self.assertEqual(fx_module(x), decomposed_module(x))

>>>>>>> 135af0fe
make_fx_failures = {
    xfail('allclose'),
    xfail('equal'),
    xfail('linalg.eigvals'),
    xfail('nn.functional.max_pool1d', device_type='cpu'),
    # empty
    skip('new_empty'),
    skip('empty_like'),
    skip('empty'),
    # flaky
    skip('linalg.lstsq', 'grad_oriented'),
    skip('nn.functional.max_unpool1d', '', device_type='cpu'),
    skip('nn.functional.max_unpool2d', '', device_type='cpu'),
    skip('nn.functional.max_unpool3d', '', device_type='cpu'),
    skip('linalg.lstsq'),  # flaky, probably just a precision issue
    xfail('histogram'),
    xfail('scatter'),
    # data-dependent control flow
    xfail('cov'),
    xfail('istft'),
    xfail('nanquantile'),
    xfail('nn.functional.gaussian_nll_loss'),
    xfail('quantile'),
    xfail('tensor_split'),
    xfail('corrcoef'),

    # Seems like it's creating a sparse tensor that isn't captured by tensor.is_sparse
    xfail('sparse.sampled_addmm'),

    # Seems like it's creating a sparse tensor that isn't captured by tensor.is_sparse
    xfail('nn.functional.ctc_loss'),
<<<<<<< HEAD
=======
    # Sparse tensors are not supported with faketensors for now
    xfail('to_sparse'),
    # segfaults
    skip('block_diag'),
}

fake_tensor_failures = {
    # Needs complex-value support
    xfail('polar'),
    xfail('complex'),
    xfail('linalg.eig'),
    # FakeTensor fallback doesn't work
    xfail('linalg.matrix_power'),
    xfail('segment_reduce', 'lengths'),
    xfail('multinomial'),
    xfail('mvlgamma', 'mvlgamma_p_1'),
    xfail('mvlgamma', 'mvlgamma_p_3'),
    xfail('mvlgamma', 'mvlgamma_p_5'),
    xfail('cholesky'),
    xfail('cholesky_inverse'),
    # ASAN failures due to divide by 0
    skip('nn.functional.nll_loss'),
    # Masked failures (creating a scalar tensor just to call `.item` on it)
    xfail('_masked.amax'),
    xfail('_masked.amax'),
    xfail('_masked.amin'),
    xfail('_masked.argmax'),
    xfail('_masked.argmin'),
    xfail('_masked.cumprod'),
    xfail('_masked.cumsum'),
    xfail('_masked.log_softmax'),
    xfail('_masked.logaddexp'),
    xfail('_masked.logsumexp'),
    xfail('_masked.mean'),
    xfail('_masked.median'),
    xfail('_masked.norm'),
    xfail('_masked.prod'),
    xfail('_masked.softmax'),
    xfail('_masked.softmin'),
    xfail('_masked.std'),
    xfail('_masked.sum'),
    xfail('_masked.var'),
    # Same as masked failures - preventing torch.tensor constants from turning into proxytensors causes issues with faketensors
    xfail('__getitem__'),
>>>>>>> 135af0fe
}


class TestProxyTensorOpInfo(TestCase):
    @ops(op_db, allowed_dtypes=(torch.float,))
    @skipOps('TestProxyTensorOpInfo', 'test_make_fx_exhaustive', make_fx_failures
             )
    def test_make_fx_exhaustive(self, device, dtype, op):

        def f(args, kwargs):
            return op.op(*args, **kwargs)
        sample_inputs_itr = op.sample_inputs(device, dtype, requires_grad=False)
        new_f = None
        for sample_input in sample_inputs_itr:
            args = [sample_input.input] + list(sample_input.args)
            kwargs = sample_input.kwargs

            new_f = make_fx(f, trace_factory_functions=True)(args, kwargs)
            for arg in args:
                if isinstance(arg, torch.Tensor) and arg.dtype == torch.float:
                    arg.uniform_(0, 1)
            try:
                old_out = f(args, kwargs)
            except Exception:
                continue
            new_out = wrapper_set_seed(new_f, args, kwargs)
            self.assertEqual(new_out, old_out)



only_for = ("cpu")
instantiate_device_type_tests(
    TestProxyTensor,
    globals(),
    only_for=only_for,
)
instantiate_device_type_tests(TestProxyTensorOpInfo, globals(), only_for=only_for)


if __name__ == '__main__':
    run_tests()<|MERGE_RESOLUTION|>--- conflicted
+++ resolved
@@ -7,14 +7,12 @@
 from torch.testing._internal.common_device_type import instantiate_device_type_tests
 from torch.testing._internal.common_methods_invocations import DecorateInfo
 from torch.testing._internal.common_methods_invocations import op_db, wrapper_set_seed
-
+from torch._subclasses.fake_tensor import DynamicOutputShapeException
+
+from torch._decomp import decomposition_table
 from torch.testing._internal.common_device_type import ops
-<<<<<<< HEAD
-from torch.fx.experimental.proxy_tensor import make_fx
-=======
 from torch.fx.experimental.proxy_tensor import make_fx, DecompositionInterpreter
 from torch.utils._pytree import tree_map
->>>>>>> 135af0fe
 
 # Copied from functorch
 def xfail(op_name, variant_name='', *, device_type=None, dtypes=None):
@@ -74,16 +72,12 @@
         return torch.rand_like(x)
 
 class TestProxyTensor(TestCase):
-<<<<<<< HEAD
-    def test_make_fx(self, device):
-=======
     def _test(self, f, inps):
         fx_f = make_fx(f)(*inps)
         new_inps = tree_map(_create_new_input, inps)
         self.assertEqual(fx_f(*new_inps), f(*new_inps))
 
     def test_make_fx_simple(self, device):
->>>>>>> 135af0fe
         def f(x):
             return torch.sin(x)
         self._test(f, (torch.randn(3),))
@@ -120,8 +114,6 @@
         for f in [f_grad, f_backward]:
             self._test(f, [torch.randn(3, requires_grad=True)])
 
-<<<<<<< HEAD
-=======
     def test_inplace_metadata(self):
         def f(x):
             x = x.clone()
@@ -131,7 +123,6 @@
 
         self._test(f, [torch.randn(5)])
 
->>>>>>> 135af0fe
     def test_mode_tracing_factory_function(self):
         def f(x):
             return x + torch.randn(x.shape)
@@ -140,7 +131,7 @@
         traced = make_fx(f)(torch.randn(3))
         self.assertTrue(
             any(
-                isinstance(node.target, torch._ops.OpOverloadPacket) and node.target._qualified_op_name == 'aten::randn'
+                node.target == torch.ops.aten.randn.default
                 for node in traced.graph.nodes
             )
         )
@@ -148,17 +139,15 @@
     def test_mode_tracing_factory_function_no_factory_function(self):
         def f(x):
             return x + torch.randn(x.shape)
-
-        traced = make_fx(f, trace_factory_functions=False)(torch.randn(3))  # default behavior should not trace factory functions
+        # setting the flag to false should not trace factory functions
+        traced = make_fx(f, trace_factory_functions=False)(torch.randn(3))
         self.assertFalse(
             any(
-                isinstance(node.target, torch._ops.OpOverloadPacket) and node.target._qualified_op_name == 'aten::randn'
+                node.target == torch.ops.aten.randn.default
                 for node in traced.graph.nodes
             )
         )
 
-<<<<<<< HEAD
-=======
     def test_make_fx_overloads(self):
         def f(x):
             return x.cos() + torch.randn(x.shape)
@@ -205,8 +194,8 @@
 
         self.assertEqual(fx_module(x), decomposed_module(x))
 
->>>>>>> 135af0fe
 make_fx_failures = {
+    # unknown
     xfail('allclose'),
     xfail('equal'),
     xfail('linalg.eigvals'),
@@ -221,8 +210,7 @@
     skip('nn.functional.max_unpool2d', '', device_type='cpu'),
     skip('nn.functional.max_unpool3d', '', device_type='cpu'),
     skip('linalg.lstsq'),  # flaky, probably just a precision issue
-    xfail('histogram'),
-    xfail('scatter'),
+
     # data-dependent control flow
     xfail('cov'),
     xfail('istft'),
@@ -235,10 +223,8 @@
     # Seems like it's creating a sparse tensor that isn't captured by tensor.is_sparse
     xfail('sparse.sampled_addmm'),
 
-    # Seems like it's creating a sparse tensor that isn't captured by tensor.is_sparse
+    # ???
     xfail('nn.functional.ctc_loss'),
-<<<<<<< HEAD
-=======
     # Sparse tensors are not supported with faketensors for now
     xfail('to_sparse'),
     # segfaults
@@ -283,34 +269,43 @@
     xfail('_masked.var'),
     # Same as masked failures - preventing torch.tensor constants from turning into proxytensors causes issues with faketensors
     xfail('__getitem__'),
->>>>>>> 135af0fe
 }
 
+
+def _test_make_fx_helper(self, device, dtype, op, use_fake):
+    def f(args, kwargs):
+        return op.op(*args, **kwargs)
+    sample_inputs_itr = op.sample_inputs(device, dtype, requires_grad=False)
+    new_f = None
+    for sample_input in sample_inputs_itr:
+        args = [sample_input.input] + list(sample_input.args)
+        kwargs = sample_input.kwargs
+
+        try:
+            new_f = make_fx(f, use_fake=use_fake)(args, kwargs)
+        except DynamicOutputShapeException as e:
+            self.skipTest("Dynamic output shape operation in trace")
+
+        for arg in args:
+            if isinstance(arg, torch.Tensor) and arg.dtype == torch.float:
+                arg.uniform_(0, 1)
+        try:
+            old_out = f(args, kwargs)
+        except Exception:
+            continue
+        new_out = wrapper_set_seed(new_f, args, kwargs)
+        self.assertEqual(new_out, old_out)
 
 class TestProxyTensorOpInfo(TestCase):
     @ops(op_db, allowed_dtypes=(torch.float,))
-    @skipOps('TestProxyTensorOpInfo', 'test_make_fx_exhaustive', make_fx_failures
-             )
+    @skipOps('TestProxyTensorOpInfo', 'test_make_fx_exhaustive', make_fx_failures)
     def test_make_fx_exhaustive(self, device, dtype, op):
-
-        def f(args, kwargs):
-            return op.op(*args, **kwargs)
-        sample_inputs_itr = op.sample_inputs(device, dtype, requires_grad=False)
-        new_f = None
-        for sample_input in sample_inputs_itr:
-            args = [sample_input.input] + list(sample_input.args)
-            kwargs = sample_input.kwargs
-
-            new_f = make_fx(f, trace_factory_functions=True)(args, kwargs)
-            for arg in args:
-                if isinstance(arg, torch.Tensor) and arg.dtype == torch.float:
-                    arg.uniform_(0, 1)
-            try:
-                old_out = f(args, kwargs)
-            except Exception:
-                continue
-            new_out = wrapper_set_seed(new_f, args, kwargs)
-            self.assertEqual(new_out, old_out)
+        _test_make_fx_helper(self, device, dtype, op, False)
+
+    @ops(op_db, allowed_dtypes=(torch.float,))
+    @skipOps('TestProxyTensorOpInfo', 'test_make_fx_fake_exhaustive', make_fx_failures.union(fake_tensor_failures))
+    def test_make_fx_fake_exhaustive(self, device, dtype, op):
+        _test_make_fx_helper(self, device, dtype, op, True)
 
 
 
