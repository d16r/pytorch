--- conflicted
+++ resolved
@@ -9,10 +9,7 @@
 import tempfile
 from typing import List, Optional
 import unittest
-<<<<<<< HEAD
-=======
 from dataclasses import dataclass, field
->>>>>>> 135af0fe
 
 import torch
 import torch.nn as nn
@@ -1116,26 +1113,6 @@
                     id_uniqueness_set.add(corr_id)
                     self.assertTrue(corr_id < uint32_max)
 
-    def test_utils_compute_self_time(self):
-        with profile() as prof:
-            t1, t2 = torch.ones(1, requires_grad=True), torch.ones(
-                1, requires_grad=True)
-            z = torch.add(t1, t2)
-            y = torch.ones(1)
-            loss = torch.nn.functional.binary_cross_entropy_with_logits(z, y)
-            loss.backward()
-        metrics = dict()
-        _utils.compute_self_time(prof.profiler, metrics)
-        self.assertTrue(len(metrics) > 0)
-        for event_key, event_metrics in metrics.items():
-            self.assertEqual(
-                event_metrics.self_time_ns,
-                event_key.event.duration_time_ns - sum([
-                    child.duration_time_ns
-                    for child in event_key.event.children
-                ]))
-
-
     def test_extra_fields(self):
         with profile(with_stack=True, profile_memory=True) as p:
             _ = torch.ones((1,))
@@ -1166,8 +1143,6 @@
             torch._C._autograd._ExtraFields_Allocation)
 
 
-<<<<<<< HEAD
-=======
 @dataclass(frozen=True)
 class MockKinetoEvent():
     _name: str
@@ -1525,6 +1500,5 @@
         self.assertEqual(num_matched, [i for i, _ in cases])
 
 
->>>>>>> 135af0fe
 if __name__ == '__main__':
     run_tests()