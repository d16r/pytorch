# Owner(s): ["module: primTorch"]

import torch
import os
from enum import Enum
from torch.overrides import resolve_name
from torch.utils._pytree import tree_map, tree_flatten
from torch._subclasses.meta_utils import MetaConverter
import torch.utils._python_dispatch
from torch.testing._internal.common_utils import (
    TestCase,
    skipIfCrossRef,
    suppress_warnings,
    TEST_WITH_ASAN,
    run_tests,
)
from torch.testing._internal.common_device_type import (
    ops,
    instantiate_device_type_tests,
    onlyCUDA,
)
from torch.testing._internal.common_methods_invocations import op_db
from torchgen.utils import YamlLoader
from torchgen.model import OperatorName

import sys
import yaml
import atexit
import re
from collections import defaultdict
import unittest
import warnings

bf16 = torch.bfloat16
f64 = torch.float64
f32 = torch.float32
f16 = torch.float16
c32 = torch.complex32
c64 = torch.complex64
c128 = torch.complex128
i8 = torch.int8
i16 = torch.int16
i32 = torch.int32
i64 = torch.int64
b8 = torch.bool
u8 = torch.uint8

dtype_abbrs = {
    torch.bfloat16: 'bf16',
    torch.float64: 'f64',
    torch.float32: 'f32',
    torch.float16: 'f16',
    torch.complex32: 'c32',
    torch.complex64: 'c64',
    torch.complex128: 'c128',
    torch.int8: 'i8',
    torch.int16: 'i16',
    torch.int32: 'i32',
    torch.int64: 'i64',
    torch.bool: 'b8',
    torch.uint8: 'u8',
}


class TestMetaConverter(TestCase):
    def assertSameVersionCounter(self, m1, m2):
        # Cannot easily test m1 and m2 have same storage due to
        # lack of Storage bindings.  Use version counter.
        vc = m1._version
        self.assertEqual(m2._version, vc)
        # Doing it this way ensures that we get VC bump even with leaves
        with torch.no_grad():
            m1._base.add_(3)
        self.assertNotEqual(m1._version, vc)
        self.assertEqual(m2._version, m1._version)

    def test_view_of_non_leaf(self):
        x = torch.randn(4, requires_grad=True)
        y = x.neg()
        z1 = y[:]
        z2 = y[:]
        to_meta = MetaConverter()
        m1 = to_meta(z1)
        m2 = to_meta(z2)
        self.assertEqual(m1.shape, z1.shape)
        self.assertTrue(m1._is_view())
        self.assertFalse(m1._base.is_leaf)
        self.assertSameVersionCounter(m1, m2)

    def test_view_of_leaf(self):
        x = torch.randn(4, requires_grad=True)
        z1 = x[:]
        z2 = x[:]
        to_meta = MetaConverter()
        m1 = to_meta(z1)
        m2 = to_meta(z2)
        self.assertEqual(m1.shape, z1.shape)
        self.assertTrue(m1._is_view())
        self.assertTrue(m1._base.is_leaf)
        self.assertSameVersionCounter(m1, m2)

    def test_leaf(self):
        x = torch.randn(4, requires_grad=True)
        to_meta = MetaConverter()
        m = to_meta(x)
        self.assertEqual(m.shape, x.shape)
        self.assertTrue(m.is_leaf)
        self.assertTrue(m.requires_grad)

    def test_non_leaf(self):
        x = torch.randn(4, requires_grad=True)
        y = x.neg()
        to_meta = MetaConverter()
        m = to_meta(y)
        self.assertEqual(m.shape, y.shape)
        self.assertFalse(m.is_leaf)
        self.assertTrue(m.requires_grad)

    def test_requires_grad_false(self):
        x = torch.randn(4, requires_grad=False)
        to_meta = MetaConverter()
        m = to_meta(x)
        self.assertEqual(m.shape, x.shape)
        self.assertFalse(m.requires_grad)

    # NB: complex stuff is not actually exercised right now because
    # we have a blanket exclusion for complex conversion

    def test_view_as_real(self):
        x = torch.randn(4, dtype=torch.complex64)
        y = torch.view_as_real(x)
        m = MetaConverter()(y)
        self.assertEqual(m.shape, y.shape)
        self.assertEqual(m.stride(), y.stride())
        self.assertEqual(m.dtype, y.dtype)

    def test_complex_noncontiguous_bug(self):
        x = torch.randn((2, 2, 4, 9), dtype=torch.complex32)[:, 0, :, :]
        m = MetaConverter()(x)
        self.assertEqual(m.shape, x.shape)
        self.assertEqual(m.stride(), x.stride())
        self.assertEqual(m.dtype, x.dtype)

    def test_view_as_complex(self):
        x = torch.randn((4, 2), dtype=torch.float32)
        y = torch.view_as_complex(x)
        m = MetaConverter()(y)
        self.assertEqual(m.shape, y.shape)
        self.assertEqual(m.stride(), y.stride())
        self.assertEqual(m.dtype, y.dtype)

    def test_view_dtype(self):
        x = torch.randn(4, dtype=torch.float32)
        y = x.view(dtype=torch.int32)
        m = MetaConverter()(y)
        self.assertEqual(m.shape, y.shape)
        self.assertEqual(m.stride(), y.stride())
        self.assertEqual(m.dtype, y.dtype)

    def test_imag(self):
        x = torch.randn(4, dtype=torch.complex64)
        y = x.imag
        m = MetaConverter()(y)
        self.assertEqual(m.shape, y.shape)
        self.assertEqual(m.dtype, y.dtype)
        self.assertEqual(m.stride(), y.stride())
        self.assertEqual(m.storage_offset(), y.storage_offset())


def assert_ref_meta_equal(test_case, meta_rs, rs, msg_callable):
    flat_meta_rs, _ = tree_flatten(meta_rs)
    flat_rs, _ = tree_flatten(rs)
    test_case.assertEqual(len(flat_meta_rs), len(flat_rs))
    for i, meta_r, r in zip(range(len(flat_rs)), flat_meta_rs, flat_rs):
        def test_assert(cond, msg):
            if not cond:
                raise RuntimeError(f"output {i}: {msg_callable(msg)}")
        if not isinstance(r, torch.Tensor):
            continue
        test_assert(isinstance(meta_r, torch.Tensor), f"but real {i}th result is Tensor")
        test_assert(meta_r.dtype == r.dtype, f"but real dtype was {r.dtype}")
        test_assert(meta_r.shape == r.shape, f"but real shape was {r.shape}")
        # NOTE: stride checking is currently disabled
        # See https://github.com/pytorch/pytorch/issues/78050
        # same_strides, _ = prims.utils.check_significant_strides(meta_r, r)
        # test_assert(same_strides, f"but real stride was {r.stride()}")
        test_assert(
            meta_r.storage_offset() == r.storage_offset(),
            f"but real storage_offset was {r.storage_offset()}")
        test_assert(meta_r.requires_grad == r.requires_grad, f"but real requires_grad was {r.requires_grad}")
        test_assert(meta_r.is_conj() == r.is_conj(), f"but real is_conj was {r.is_conj()}")
        test_assert(meta_r.is_neg() == r.is_neg(), f"but real is_neg was {r.is_neg()}")


# This environment variable controls whether or not we print expected failure
# lists at the end of a test suite run.  The intended usage looks like this:
#
# 1. Run `PYTORCH_COLLECT_EXPECT=1 python test/test_meta.py` on a CUDA build
#    of PyTorch that has LAPACK/MAGMA installed.  You can filter `-k test_meta`
#    or `-k test_dispatch_meta` to only focus on one or another list
# 2. Given the printed skip/xfail list, add them to the corresponding lists;
#    torch.* entries go in meta_function and aten.* entries go in meta_dispatch.
#    If there are preexisting entries, you need to merge in the entries.
#
# This is somewhat manual but typically you shouldn't need to do this, unless
# you've made a major change (e.g., added a new dtype to PyTorch) and need to
# refresh the lists.  If you want to do it from scratch, just clear out the
# preexisting lists before running.
#
# WARNING: Python dict literals will silently ignore duplicate keys
COLLECT_EXPECT = os.getenv('PYTORCH_COLLECT_EXPECT', '0') == '1'

seen_succeeded = {}
seen_failed = {}
failed_reasons = defaultdict(set)
def print_seen():
    expected_failures = []
    skips = []

    def fmt_dtypes(dtypes):
        r = ', '.join(sorted(dtype_abbrs[d] for d in dtypes))
        return '{' + r + '}'

    for op, failed_dtypes in seen_failed.items():
        ops = resolve_name(op)
        succeeded_dtypes = seen_succeeded.get(op, set())
        expected_failures_dtypes = failed_dtypes - succeeded_dtypes
        skips_dtypes = failed_dtypes & succeeded_dtypes
        reasons = ""
        if failed_reasons[op]:
            reasons = "  # " + ", ".join(sorted(failed_reasons[op]))
        if expected_failures_dtypes:
            expected_failures.append(f"    {ops}: {fmt_dtypes(expected_failures_dtypes)},{reasons}")
        if skips_dtypes:
            skips.append(f"    {ops}: {fmt_dtypes(skips_dtypes)},")
    expected_failures.sort()
    skips.sort()
    nl = '\n'
    print(f"""\
expected_failures = {{
{nl.join(expected_failures)}
}}

skips = {{
{nl.join(skips)}
}}
""")
if COLLECT_EXPECT:
    atexit.register(print_seen)

# Success forces pass; failure forces fail; skip unconditionally skips testing
TestExpect = Enum("TestExpect", ("SUCCESS", "XFAILURE", "SKIP"))

# unlike print produce strides
def verbose_print(e):
    class Lit:
        def __init__(self, s):
            self.s = s

        def __repr__(self):
            return self.s

    def go(t):
        if isinstance(t, torch.Tensor):
            return Lit(f"{t} stride={t.stride()}")
        else:
            return t

    return repr(tree_map(go, e))

def run_meta_crossref(
    test_case,
    test_expect,
    func,
    args,
    kwargs,
    *,
    dtype,
    device_type,
):
    to_meta = MetaConverter()
    do_meta = test_expect is not TestExpect.SKIP

    if do_meta:
        try:
            meta_args = tree_map(to_meta, args)
            meta_kwargs = tree_map(to_meta, kwargs)
        except Exception as e:
            raise RuntimeError(
                f"failed to convert args to meta; "
                f"originally (*{args}, **{kwargs})") from e

    rs = func(*args, **kwargs)

    # TODO: also handle cases where func raise an exception

    # For now, only attempt if we managed to convert all tensor types
    # (if any of them failed, we're in a mixed device situation and
    # this isn't well supported)
    if do_meta and to_meta.successful():
        # Special cases
        if func is torch.tensor_split:
            # Use original indices_or_sections, this argument is data dependent
            meta_args = (meta_args[0], args[1]) + meta_args[2:]
        elif func is torch.ops.aten.repeat_interleave.Tensor:
            if kwargs.get("output_size", None) is None:
                meta_args = args
        elif func is torch.ops.aten.index.Tensor:
            # Don't convert boolean tensors to meta as they will have nonzero
            # called on them
            indices = []
            for meta_index, real_index in zip(meta_args[1], args[1]):
                if meta_index is not None and meta_index.dtype in [torch.int8, torch.bool]:
                    indices.append(real_index)
                else:
                    indices.append(meta_index)
            meta_args = (meta_args[0], indices)
        try:
            # Suppress warnings, this doesn't matter for test_meta.py
            # but it does matter if you want to use this decorator
            # for cross-ref testing, as some tests may be looking at
            # errors
            with warnings.catch_warnings():
                warnings.simplefilter("ignore")
                meta_rs = func(*meta_args, **meta_kwargs)
        except Exception as e:
            if test_expect is TestExpect.XFAILURE:
                return rs
            seen_failed.setdefault(func, set()).add(dtype)
            if isinstance(e, NotImplementedError):
                m = RE_NOT_IMPLEMENTED_MSG.search(e.args[0])
                if m:
                    failed_reasons[func].add(m.group(1))
            if COLLECT_EXPECT:
                return rs
            raise RuntimeError(f"""\
failed to run: {resolve_name(func)}(
*{verbose_print(meta_args)},
**{verbose_print(meta_kwargs)}
)""") from e
        else:
            try:
                delim = ',\n  '
                assert_ref_meta_equal(test_case, meta_rs, rs, lambda msg: f"""\
meta disagrees with real impl:
{resolve_name(func)}(
  {delim.join(map(verbose_print, meta_args))},
  {delim.join(k + ": " + verbose_print(v) for k, v in meta_kwargs.items())}
) = (
  {verbose_print(meta_rs)}
)
{msg}
""")
            except Exception:
                if test_expect is TestExpect.XFAILURE:
                    return rs
                seen_failed.setdefault(func, set()).add(dtype)
                if COLLECT_EXPECT:
                    return rs
                raise
            else:
                seen_succeeded.setdefault(func, set()).add(dtype)
                if test_expect is TestExpect.XFAILURE and not COLLECT_EXPECT:
                    raise RuntimeError(f"unexpected success {resolve_name(func)}")

    return rs



RE_NOT_IMPLEMENTED_MSG = re.compile(r"Could not run '([^']+)' with arguments ")

meta_function_expected_failures = {
    torch.Tensor.item: {b8, bf16, c128, c64, f16, f32, f64, i16, i32, i64, i8, u8},  # aten::_local_scalar_dense
    torch.Tensor.to_sparse: {b8, bf16, f16, f32, f64, i16, i32, i64, i8, u8},  # aten::to_sparse, aten::to_sparse.sparse_dim
    torch.allclose: {bf16, f16, f32, f64},  # aten::_local_scalar_dense
    torch.argwhere: {b8, bf16, f16, f32, f64, i16, i32, i64, i8, u8},  # aten::nonzero
    torch.bincount: {i16, i32, i64, i8, u8},  # aten::bincount
    torch.bucketize: {bf16, f16, f32, f64, i16, i32, i64, i8, u8},  # aten::bucketize.Tensor, aten::bucketize.Tensor_out
    torch.combinations: {b8, bf16, f16, f32, f64, i16, i32, i64, i8, u8},  # aten::masked_select
    torch.complex: {f16, f32, f64},  # aten::complex.out
    torch.corrcoef: {bf16, f32, f64, i16, i32, i64, i8, u8},  # aten::_local_scalar_dense
    torch.count_nonzero: {b8, bf16, f16, f32, f64, i16, i32, i64, i8, u8},  # aten::count_nonzero.dim_IntList
    torch.cov: {bf16, f32, f64, i16, i32, i64, i8, u8},  # aten::_local_scalar_dense
    torch.fft.hfft2: {b8, f32, f64, i16, i32, i64, i8, u8},  # aten::_fft_c2c
    torch.fft.hfft: {b8, f32, f64, i16, i32, i64, i8, u8},
    torch.fft.hfftn: {b8, f32, f64, i16, i32, i64, i8, u8},  # aten::_fft_c2c
    torch.floor_divide: {bf16, f16, f32, f64, i16, i32, i64, i8, u8},  # aten::floor_divide, aten::floor_divide.out
    torch.frexp: {bf16, f16, f32, f64},  # aten::frexp.Tensor_out
    torch.functional.istft: {f32, f64},  # aten::view_as_complex
    torch.functional.unique: {b8, bf16, f32, f64, i16, i32, i64, i8, u8},  # aten::_unique2, aten::unique_dim
    torch.functional.unique_consecutive: {b8, bf16, f32, f64, i16, i32, i64, i8, u8},  # aten::unique_consecutive
    torch.histc: {bf16, f32, f64},  # aten::histc, aten::histc.out
    torch.histogram: {f32, f64},  # aten::histogram.bin_ct, aten::histogram.bins_tensor
    torch.histogramdd: {f32, f64},  # aten::_histogramdd_bin_edges, aten::_histogramdd_from_bin_tensors
    torch.kthvalue: {bf16, f32, f64, i16, i32, i64, i8, u8},  # aten::kthvalue.values
    torch.logcumsumexp: {bf16, f32, f64},  # aten::_logcumsumexp, aten::_logcumsumexp.out
    torch.masked_select: {b8, bf16, f16, f32, f64, i16, i32, i64, i8, u8},  # aten::masked_select, aten::masked_select.out
    torch.matrix_exp: {bf16, f32, f64},  # aten::linalg_matrix_exp
    torch.median: {bf16, f32, f64, i16, i32, i64, i8, u8},  # aten::median, aten::median.dim_values
    torch.mode: {b8, bf16, f16, f32, f64, i16, i32, i64, i8, u8},  # aten::mode
    torch.multinomial: {bf16, f32, f64},  # aten::multinomial, aten::multinomial.out
    torch.mvlgamma: {bf16, f32, f64, i16, i32, i64, i8, u8},  # aten::_local_scalar_dense, aten::mvlgamma.out
<<<<<<< HEAD
    torch.nanmean: {bf16, f16, f32, f64},
    torch.nanmedian: {bf16, f32, f64, i16, i32, i64, i8, u8},  # aten::nanmedian, aten::nanmedian.dim_values
    torch.nansum: {b8, bf16, f16, f32, f64, i16, i32, i64, i8, u8},  # aten::nansum, aten::nansum.out
=======
>>>>>>> ba4f780f
    torch.nn.functional.conv1d: {bf16, f32, f64, i64},
    torch.nn.functional.conv2d: {bf16, f32, f64, i64},
    torch.nn.functional.conv_transpose1d: {f32, f64, i64},
    torch.nn.functional.conv_transpose2d: {f32, f64, i64},
    torch.nn.functional.conv_transpose3d: {f32, f64, i64},
    torch.nn.functional.ctc_loss: {f32, f64},
    torch.nn.functional.gaussian_nll_loss: {bf16, f32, f64},  # aten::_local_scalar_dense
    torch.nn.functional.grid_sample: {f32, f64},  # aten::grid_sampler_2d, aten::grid_sampler_3d
    torch.nn.functional.max_pool3d: {f32, f64},  # aten::max_pool3d_with_indices
    torch.nn.functional.max_pool3d_with_indices: {f32, f64},  # aten::max_pool3d_with_indices
    torch.nn.functional.max_unpool1d: {f32, f64},  # aten::max_unpool2d
    torch.nn.functional.max_unpool2d: {f32, f64},  # aten::max_unpool2d
    torch.nn.functional.max_unpool3d: {f32, f64},  # aten::max_unpool3d
    torch.nn.functional.multi_margin_loss: {f32, f64},  # aten::multi_margin_loss
    torch.nn.functional.multilabel_margin_loss: {f32, f64},  # aten::multilabel_margin_loss_forward
    torch.nn.functional.one_hot: {i64},  # aten::_local_scalar_dense
    torch.nn.functional.pdist: {f32, f64},  # aten::_pdist_forward
    torch.nn.functional.prelu: {bf16, f32, f64},  # aten::prelu
    torch.nn.functional.rrelu: {bf16, f32, f64},  # aten::rrelu_with_noise
    torch.nn.functional.unfold: {bf16, f16, f32, f64},  # aten::im2col
    torch.nonzero: {b8, bf16, f16, f32, f64, i16, i32, i64, i8, u8},  # aten::nonzero, aten::nonzero.out
    torch.polar: {f32, f64},  # aten::polar.out
    torch.repeat_interleave: {b8, bf16, f16, f32, f64, i16, i32, i64, i8, u8},  # aten::repeat_interleave.Tensor
    torch.segment_reduce: {bf16, f16, f32, f64},  # aten::segment_reduce
    torch.searchsorted: {bf16, f16, f32, f64, i16, i32, i64, i8, u8},  # aten::searchsorted.Tensor, aten::searchsorted.Tensor_out
    torch.symeig: {f32, f64},
    torch.take: {b8, bf16, f16, f32, f64, i16, i32, i64, i8, u8},  # aten::take, aten::take.out
    torch.vdot: {bf16, f32, f64, i16, i32, i64, i8, u8},  # aten::vdot
    torch.ormqr: {f32, f64},
    torch.cholesky: {f32, f64},  # aten::cholesky, aten::cholesky.out
    torch.cholesky_inverse: {f32, f64},  # aten::cholesky_inverse, aten::cholesky_inverse.out
    torch.cholesky_solve: {f32, f64},  # aten::_cholesky_solve_helper
    torch.eig: {f32, f64},  # aten::_local_scalar_dense
    torch.geqrf: {f32, f64},  # aten::geqrf
    torch.linalg.det: {f32, f64},  # aten::_det_lu_based_helper
    torch.linalg.eig: {f32, f64},  # aten::linalg_eig
    torch.linalg.eigvals: {f32, f64},
    torch.linalg.householder_product: {f32, f64},  # aten::linalg_householder_product
    torch.linalg.lstsq: {f32, f64},  # aten::linalg_lstsq.out
    torch.linalg.slogdet: {f32, f64},  # aten::linalg_slogdet
    torch.linalg.solve_triangular: {f32, f64},  # aten::linalg_solve_triangular
    torch.logdet: {f32, f64},  # aten::_local_scalar_dense, aten::nonzero
}

"""
# This is some sample code for how we could dump these dicts into YAML
# file for easier reading/writing
import yaml
print(yaml.dump(
  {resolve_name(k): [dtype_abbrs[d] for d in v]
   for k, v in meta_function_expected_failures.items()}, default_flow_style=None))
import sys
sys.exit()
"""

meta_function_skips = {
    torch.aminmax: {b8, f32, f64, i16, i32, i64, i8, u8},
    torch.cummax: {b8, bf16, f32, f64, i16, i32, i64, i8, u8},
    torch.cummin: {b8, bf16, f32, f64, i16, i32, i64, i8, u8},
    torch.diff: {b8},
    torch.equal: {b8, bf16, c128, c64, c32, f16, f32, f64, i16, i32, i64, i8, u8},
    torch.functional.cdist: {f32, f64},
    torch.nanmean: {bf16, f16, f32, f64},
    torch.functional.tensordot: {bf16, f32, f64, i16, i32, i64, i8, u8},
    torch.inner: {bf16, f32, f64, i16, i32, i64, i8, u8},
    torch.nn.functional.cross_entropy: {bf16, f32, f64},
    torch.nn.functional.interpolate: {bf16, f32, f64, u8},
    torch.nanmean: {bf16, f16, f32, f64},  # TODO(chilli): Doesn't seem to work for some reason?
    torch.nn.functional.nll_loss: {bf16, f32, f64},  # TODO
    torch.linalg.pinv: {f32, f64},
    torch.empty: {b8, bf16, c128, c64, c32, f16, f32, f64, i16, i32, i64, i8, u8},
}

meta_function_device_expected_failures = defaultdict(dict)
meta_function_device_skips = defaultdict(dict)

meta_function_device_expected_failures['cpu'] = {
}

meta_function_device_expected_failures['cuda'] = {
    torch.corrcoef: {bf16, f16},  # aten::_local_scalar_dense
    torch.cov: {f16},  # aten::_local_scalar_dense
    torch.fft.fft2: {c32, f16},  # aten::_fft_c2c, aten::_fft_c2c.out
    torch.fft.fft: {c32, f16},  # aten::_fft_c2c, aten::_fft_c2c.out
    torch.fft.fftn: {c32, f16},  # aten::_fft_c2c, aten::_fft_c2c.out
    torch.fft.hfft2: {c32, f16},  # aten::_fft_c2c
    torch.fft.hfft: {c32, f16},
    torch.fft.hfftn: {c32, f16},  # aten::_fft_c2c
    torch.fft.ifft2: {c32, f16},  # aten::_fft_c2c, aten::_fft_c2c.out
    torch.fft.ifft: {c32, f16},  # aten::_fft_c2c, aten::_fft_c2c.out
    torch.fft.ifftn: {c32, f16},  # aten::_fft_c2c, aten::_fft_c2c.out
    torch.fft.ihfft2: {f16},
    torch.fft.ihfft: {f16},
    torch.fft.ihfftn: {f16},
    torch.fft.irfft2: {c32, f16},  # aten::_fft_c2r, aten::_fft_c2r.out
    torch.fft.irfft: {c32, f16},  # aten::_fft_c2r, aten::_fft_c2r.out
    torch.fft.irfftn: {c32, f16},  # aten::_fft_c2r, aten::_fft_c2r.out
    torch.fft.rfft2: {f16},
    torch.fft.rfft: {f16},
    torch.fft.rfftn: {f16},
    torch.functional.unique: {f16},  # aten::_unique2, aten::unique_dim
    torch.functional.unique_consecutive: {f16},  # aten::unique_consecutive
    torch.geqrf: {f32, f64},  # aten::geqrf
    torch.histc: {i16, i32, i64, i8},  # aten::histc, aten::histc.out
    torch.kthvalue: {f16},  # aten::kthvalue.values
    torch.linalg.householder_product: {f32, f64},  # aten::linalg_householder_product, aten::linalg_householder_product.out
    torch.linalg.solve_triangular: {f32, f64},  # aten::linalg_solve_triangular, aten::linalg_solve_triangular.out
    torch.logcumsumexp: {bf16, f16},  # aten::_logcumsumexp, aten::_logcumsumexp.out
    torch.matrix_exp: {f16},  # aten::linalg_matrix_exp
    torch.median: {f16},  # aten::median, aten::median.dim_values
    torch.multinomial: {f16},  # aten::multinomial, aten::multinomial.out
    torch.mvlgamma: {f16},  # aten::_local_scalar_dense, aten::mvlgamma.out
    torch.nn.functional.conv1d: {f16, c32},
    torch.nn.functional.conv2d: {f16, c32},
    torch.nn.functional.conv_transpose1d: {bf16, f16},
    torch.nn.functional.conv_transpose2d: {bf16, f16},
    torch.nn.functional.conv_transpose3d: {bf16, f16},
    torch.nn.functional.gaussian_nll_loss: {f16},  # aten::_local_scalar_dense
    torch.nn.functional.grid_sample: {f16},  # aten::grid_sampler_2d, aten::grid_sampler_3d
    torch.nn.functional.max_pool3d: {bf16, f16},  # aten::max_pool3d_with_indices
    torch.nn.functional.max_pool3d_with_indices: {bf16, f16},  # aten::max_pool3d_with_indices
    torch.nn.functional.max_unpool1d: {f16},  # aten::max_unpool2d
    torch.nn.functional.max_unpool2d: {f16},  # aten::max_unpool2d
    torch.nn.functional.max_unpool3d: {f16},  # aten::max_unpool3d
    torch.nn.functional.multi_margin_loss: {bf16, f16},  # aten::multi_margin_loss
    torch.nn.functional.multilabel_margin_loss: {bf16, f16},  # aten::multilabel_margin_loss_forward
    torch.nn.functional.prelu: {f16},  # aten::prelu
    torch.nn.functional.rrelu: {f16},  # aten::rrelu_with_noise
    torch.ormqr: {f32, f64},  # aten::ormqr, aten::ormqr.out
    torch.vdot: {f16},  # aten::vdot
}

meta_function_device_skips['cuda'] = {
    torch.cummax: {f16},
    torch.cummin: {f16},
    torch.functional.tensordot: {f16},
    torch.inner: {f16},
    torch.linalg.matrix_power: {f32, f64},
    torch.linalg.matrix_rank: {f32, f64},
    torch.linalg.svd: {f32, f64},
    torch.nn.functional.cross_entropy: {f16},
    torch.nn.functional.interpolate: {f16},
    torch.nn.functional.nll_loss: {f16},
    torch.svd: {f32, f64},
}

# This is a __torch_function__ mode that, when enabled, interposes every
# Torch API call and runs the operator as normal, and then reruns it
# with meta inputs, and then checks that everything about the output agrees.
# Most of the logic deals with faithfully replicating the original tensor
# as a meta tensor, which is nontrivial because there are a lot of subsystems
# that may potentially be exercised.
#
# That being said, this class is a little overkill for what it is doing in
# this test file (since I could have just inlined __torch_function__ on the
# OpInfo call, and OpInfos generally have very regular inputs), but it will be
# useful for more comprehensive testing e.g., as seen in
# https://github.com/pytorch/pytorch/pull/75994  The big benefit is it is
# A LOT more efficient that torch dispatch mode (at the cost of less coverage)
class MetaCrossRefFunctionMode(torch.overrides.TorchFunctionMode):
    test_case: TestCase
    device_type: str
    dtype: torch.dtype

    def __init__(self, test_case, *, device, dtype):
        self.test_case = test_case
        self.device_type = torch.device(device).type
        self.dtype = dtype

    def __torch_function__(self, func, types, args=(), kwargs=None):
        kwargs = kwargs or {}

        if torch.jit.is_tracing() or isinstance(func, torch.ScriptMethod):
            return func(*args, **kwargs)

        if self.dtype in meta_function_skips.get(func, set()):
            test_expect = TestExpect.SKIP
        elif self.dtype in meta_function_device_skips[self.device_type].get(func, set()):
            test_expect = TestExpect.SKIP
        elif self.dtype in meta_function_expected_failures.get(func, set()):
            test_expect = TestExpect.XFAILURE
        elif self.dtype in meta_function_device_expected_failures[self.device_type].get(func, set()):
            test_expect = TestExpect.XFAILURE
        else:
            test_expect = TestExpect.SUCCESS

        return run_meta_crossref(
            self.test_case, test_expect, func, args,
            kwargs, dtype=self.dtype, device_type=self.device_type
        )

aten = torch.ops.aten

# these always fail
meta_dispatch_expected_failures = {
    aten._convolution.default: {c64, i64, f64, c128, bf16, f32},
    aten._ctc_loss.default: {f64, f32},
    aten._histogramdd_bin_edges.default: {f64, f32},
    aten._histogramdd_from_bin_cts.default: {f64, f32},
    aten._histogramdd_from_bin_tensors.default: {f64, f32},
    aten._local_scalar_dense.default: {c64, i64, c128, bf16, f16, u8, b8, f32, i8, f64, i16, i32},
    aten._pdist_forward.default: {f64, f32},
    aten._unique2.default: {i64, bf16, u8, b8, f32, i8, f64, i16, i32},
    aten.bincount.default: {i8, i64, i16, u8, i32},
    aten.bucketize.Tensor: {i64, bf16, f16, u8, f32, i8, f64, i16, i32},
    aten.bucketize.Tensor_out: {i64, bf16, f16, u8, f32, i8, f64, i16, i32},
    aten.col2im.default: {c64, f32, f64, c128},
    aten.complex.default: {c64, f64, c128, f16, f32},
    aten.complex.out: {f16},
    aten.convolution.default: {c64, i64, f64, c128, bf16, f32},
    aten.count_nonzero.default: {i64, bf16, f16, u8, b8, f32, i8, f64, i16, i32},
    aten.count_nonzero.dim_IntList: {i64, bf16, f16, u8, b8, f32, i8, f64, i16, i32},
    aten.equal.default: {c64, i64, c128, bf16, f16, u8, b8, f32, i8, f64, i16, i32},
    aten.floor_divide.default: {i64, bf16, f16, u8, f32, i8, f64, i16, i32},
    aten.floor_divide.out: {i64, bf16, f16, u8, f32, i8, f64, i16, i32},
    aten.frexp.Tensor: {bf16, f16, f64, f32},
    aten.grid_sampler_2d.default: {f64, f32},
    aten.grid_sampler_3d.default: {f64, f32},
    aten.histc.default: {bf16, f64, f32},
    aten.histc.out: {bf16, f64, f32},
    aten.histogram.bin_ct: {f64, f32},
    aten.histogram.bins_tensor: {f64, f32},
    aten.im2col.default: {bf16, f16, f64, f32},
    aten.kthvalue.default: {i64, bf16, u8, f32, i8, f64, i16, i32},
    aten.linalg_matrix_exp.default: {bf16, f64, f32},
    aten.log_sigmoid_forward.output: {bf16, f64, f32},
    aten.logcumsumexp.default: {bf16, f64, f32},
    aten.logcumsumexp.out: {bf16, f64, f32},
    aten.masked_select.default: {i64, bf16, f16, u8, b8, f32, i8, f64, i16, i32},
    aten.masked_select.out: {i64, bf16, f16, u8, b8, f32, i8, f64, i16, i32},
    aten.max_pool3d_with_indices.default: {f64, f32},
    aten.max_unpool2d.default: {f64, f32},
    aten.max_unpool3d.default: {f64, f32},
    aten.median.default: {i64, bf16, u8, f32, i8, f64, i16, i32},
    aten.median.dim: {i64, bf16, u8, f32, i8, f64, i16, i32},
    aten.mode.default: {i64, bf16, f16, u8, b8, f32, i8, f64, i16, i32},
    aten.multi_margin_loss.default: {f64, f32},
    aten.multilabel_margin_loss_forward.default: {f64, f32},
    aten.multinomial.default: {bf16, f64, f32},
    aten.multinomial.out: {bf16, f64, f32},
    aten.mvlgamma.default: {i64, bf16, u8, f32, i8, f64, i16, i32},
    aten.mvlgamma.out: {i64, bf16, u8, f32, i8, f64, i16, i32},
    aten.nll_loss2d_forward.default: {bf16, f64, f32},
    aten.nonzero.default: {i64, bf16, f16, u8, b8, f32, i8, f64, i16, i32},
    aten.nonzero.out: {i64, bf16, f16, u8, b8, f32, i8, f64, i16, i32},
    aten.polar.default: {f64, f32},
    aten.prelu.default: {bf16, f64, f32},
    aten.rrelu_with_noise.default: {bf16, f64, f32},
    aten.searchsorted.Tensor: {i64, bf16, f16, u8, f32, i8, f64, i16, i32},
    aten.searchsorted.Tensor_out: {i64, bf16, f16, u8, f32, i8, f64, i16, i32},
    aten.segment_reduce.default: {bf16, f16, f32, f64},
    aten.take.default: {i64, bf16, f16, u8, b8, f32, i8, f64, i16, i32},
    aten.take.out: {i64, bf16, f16, u8, b8, f32, i8, f64, i16, i32},
    aten.tensordot.out: {i64, bf16, u8, f32, i8, f64, i16, i32},
    aten.to_sparse.default: {i64, bf16, f16, u8, b8, f32, i8, f64, i16, i32},
    aten.to_sparse.sparse_dim: {i64, bf16, f16, u8, b8, f32, i8, f64, i16, i32},
    aten.unique_consecutive.default: {i64, bf16, u8, b8, f32, i8, f64, i16, i32},
    aten.unique_dim.default: {i64, bf16, u8, b8, f32, i8, f64, i16, i32},
    aten.upsample_nearest3d.vec: {bf16, u8, f64, f32},
    aten.vdot.default: {i64, bf16, u8, f32, i8, f64, i16, i32},
    aten.vdot.out: {i64, bf16, u8, f32, i8, f64, i16, i32},
    aten._det_lu_based_helper.default: {f32, f64},  # aten::_det_lu_based_helper
    aten.cholesky.default: {f32, f64},  # aten::cholesky
    aten.cholesky.out: {f32, f64},  # aten::cholesky.out
    aten.cholesky_inverse.default: {f32, f64},  # aten::cholesky_inverse
    aten.cholesky_inverse.out: {f32, f64},  # aten::cholesky_inverse.out
    aten.cholesky_solve.default: {f32, f64},  # aten::_cholesky_solve_helper
    aten.cholesky_solve.out: {f32, f64},  # aten::_cholesky_solve_helper
    aten.eig.default: {f32, f64},  # aten::_local_scalar_dense
    aten.geqrf.default: {f32, f64},  # aten::geqrf
    aten.linalg_eig.default: {f32, f64},  # aten::linalg_eig
    aten.linalg_householder_product.default: {f32, f64},  # aten::linalg_householder_product
    aten.linalg_householder_product.out: {f32, f64},  # aten::linalg_householder_product.out
    aten.linalg_lstsq.default: {f32, f64},  # aten::linalg_lstsq.out
    aten.linalg_slogdet.default: {f32, f64},  # aten::linalg_slogdet
    aten.linalg_solve_triangular.default: {f32, f64},  # aten::linalg_solve_triangular
    aten.linalg_solve_triangular.out: {f32, f64},  # aten::linalg_solve_triangular.out
    aten.logdet.default: {f32, f64},  # aten::_local_scalar_dense, aten::nonzero
    aten.ormqr.default: {f32, f64},  # aten::ormqr
    aten.ormqr.out: {f32, f64},  # aten::ormqr.out
    aten.symeig.default: {f32, f64},  # aten::_symeig_helper
}

# these sometimes pass and sometimes fail
meta_dispatch_skips = {
    aten.index.Tensor: {i64, bf16, f16, u8, b8, f32, i8, f64, i16, i32, c32},  # at::nonzero doesn't have a Meta function
    aten._to_copy.default: {i64, bf16, f16, u8, b8, f32, i8, f64, i16, i32},
    aten.aminmax.default: {i64, u8, b8, f32, i8, f64, i16, i32},
    aten.cummax.default: {i64, bf16, u8, b8, f32, i8, f64, i16, i32},
    aten.cummin.default: {i64, bf16, u8, b8, f32, i8, f64, i16, i32},
    aten.linalg_pinv.atol_rtol_tensor: {f32, f64},
    aten.linalg_pinv.atol_rtol_tensor_out: {f32, f64},
    aten.empty.memory_format: {b8, bf16, c128, c64, c32, f16, f32, f64, i16, i32, i64, i8, u8},
}

meta_dispatch_device_expected_failures = defaultdict(dict)
meta_dispatch_device_skips = defaultdict(dict)

meta_dispatch_device_expected_failures['cuda'] = {
    aten._convolution.default: {f16, c32},
    aten._unique2.default: {f16},  # aten::_unique2
    aten._use_cudnn_ctc_loss.default: {f32, f64},  # aten::_use_cudnn_ctc_loss
    aten.convolution.default: {f16, c32},
    aten.cudnn_grid_sampler.default: {f16, f32, f64},  # aten::cudnn_grid_sampler
    aten.geqrf.default: {f32, f64},  # aten::geqrf
    aten.grid_sampler_2d.default: {f16},  # aten::grid_sampler_2d
    aten.grid_sampler_3d.default: {f16},  # aten::grid_sampler_3d
    aten.histc.default: {i16, i32, i64, i8},  # aten::histc
    aten.histc.out: {i16, i32, i64, i8},  # aten::histc.out
    aten.kthvalue.default: {f16},  # aten::kthvalue.values
    aten.linalg_eigvalsh.out: {f32, f64},  # aten::linalg_eigvalsh.out
    aten.linalg_householder_product.default: {f32, f64},  # aten::linalg_householder_product
    aten.linalg_householder_product.out: {f32, f64},  # aten::linalg_householder_product.out
    aten.linalg_matrix_exp.default: {f16},  # aten::linalg_matrix_exp
    aten.linalg_solve_triangular.default: {f32, f64},  # aten::linalg_solve_triangular
    aten.linalg_solve_triangular.out: {f32, f64},  # aten::linalg_solve_triangular.out
    aten.log_sigmoid_forward.default: {bf16, f16, f64, f32},
    aten.log_sigmoid_forward.output: {f16},  # aten::log_sigmoid_forward.output
    aten.logcumsumexp.default: {bf16, f16},  # aten::_logcumsumexp
    aten.logcumsumexp.out: {bf16, f16},  # aten::_logcumsumexp.out
    aten.max_pool3d_with_indices.default: {bf16, f16},  # aten::max_pool3d_with_indices
    aten.max_unpool2d.default: {f16},  # aten::max_unpool2d
    aten.max_unpool3d.default: {f16},  # aten::max_unpool3d
    aten.median.default: {f16},  # aten::median
    aten.median.dim: {f16},  # aten::median.dim_values
    aten.multi_margin_loss.default: {bf16, f16},  # aten::multi_margin_loss
    aten.multilabel_margin_loss_forward.default: {bf16, f16},  # aten::multilabel_margin_loss_forward
    aten.multinomial.default: {f16},  # aten::multinomial
    aten.multinomial.out: {f16},  # aten::multinomial.out
    aten.mvlgamma.default: {f16},  # aten::_local_scalar_dense
    aten.mvlgamma.out: {f16},  # aten::mvlgamma.out
    aten.native_group_norm.default: {bf16, f16},
    aten.nll_loss2d_forward.default: {f16},  # aten::nll_loss2d_forward
    aten.ormqr.default: {f32, f64},  # aten::ormqr
    aten.ormqr.out: {f32, f64},  # aten::ormqr.out
    aten.prelu.default: {f16},  # aten::prelu
    aten.rrelu_with_noise.default: {f16},  # aten::rrelu_with_noise
    aten.tensordot.out: {f16},  # aten::tensordot.out
    aten.unique_consecutive.default: {f16},  # aten::unique_consecutive
    aten.unique_dim.default: {f16},  # aten::unique_dim
    aten.upsample_nearest3d.vec: {f16},  # aten::upsample_nearest3d.vec
    aten.vdot.default: {f16},  # aten::vdot
    aten.vdot.out: {f16},  # aten::vdot
}

meta_dispatch_device_skips['cuda'] = {
    aten._conj.default: {c32, f16},
    aten.cudnn_batch_norm.default: {f32, f64},
    aten.cummax.default: {f16},
    aten.cummin.default: {f16},
    # ROCm stuff; technically this should be expected failure but it's
    # not worth it; these should get unified anyway
    aten.miopen_batch_norm.default: {f32},
}

class MetaCrossRefDispatchMode(torch.utils._python_dispatch.TorchDispatchMode):
    test_case: TestCase
    device: torch.device
    dtype: torch.dtype

    def __init__(self, test_case, *, device, dtype):
        self.test_case = test_case
        # save TLS
        self.precision = test_case.precision
        self.rel_tol = test_case.rel_tol
        self.device_type = torch.device(device).type
        self.dtype = dtype

    def __torch_dispatch__(self, func, types, args=(), kwargs=None):
        kwargs = kwargs or {}

        self.test_case.precision = self.precision
        self.test_case.rel_tol = self.rel_tol

        if self.dtype in meta_dispatch_skips.get(func, set()):
            test_expect = TestExpect.SKIP
        elif self.dtype in meta_dispatch_device_skips[self.device_type].get(func, set()):
            test_expect = TestExpect.SKIP
        elif self.dtype in meta_dispatch_expected_failures.get(func, set()):
            test_expect = TestExpect.XFAILURE
        elif self.dtype in meta_dispatch_device_expected_failures[self.device_type].get(func, set()):
            test_expect = TestExpect.XFAILURE
        else:
            test_expect = TestExpect.SUCCESS

        return run_meta_crossref(
            self.test_case,
            test_expect,
            func,
            args,
            kwargs,
            dtype=self.dtype,
            device_type=self.device_type,
        )


# NB: we're running these tests only on CUDA because there are some
# inconsistencies between CUDA and CPU, and running on CUDA makes it easier
# to ignore the CPU case when inconsistencies arise.  Ideally we deal
# with the inconsistencies but this takes time.
class TestMeta(TestCase):
    @unittest.skipIf(TEST_WITH_ASAN, "Skipped under ASAN")
    @onlyCUDA
    @skipIfCrossRef
    @suppress_warnings
    @ops(op_db)
    def test_meta(self, device, dtype, op):
        # run the OpInfo sample inputs, cross-referencing them with the
        # meta implementation and check the results are the same.  All
        # the heavy lifting happens in MetaCrossRefFunctionMode
        func = op.get_op()
        samples = op.sample_inputs(device, dtype, requires_grad=False)
        for sample_input in samples:
            args = [sample_input.input] + list(sample_input.args)
            kwargs = sample_input.kwargs
            with MetaCrossRefFunctionMode.push(self, dtype=dtype, device=device):
                expected = func(*args, **kwargs)
                if isinstance(expected, torch.Tensor) and op.supports_out:
                    func(*args, **kwargs, out=expected)

    @unittest.skipIf(TEST_WITH_ASAN, "Skipped under ASAN")
    @onlyCUDA
    @skipIfCrossRef
    @suppress_warnings
    @ops(op_db)
    def test_dispatch_meta(self, device, dtype, op):
        func = op.get_op()
        samples = op.sample_inputs(device, dtype, requires_grad=False)
        for sample_input in samples:
            args = [sample_input.input] + list(sample_input.args)
            kwargs = sample_input.kwargs
            with MetaCrossRefDispatchMode.push(self, dtype=dtype, device=device):
                expected = func(*args, **kwargs)
                if isinstance(expected, torch.Tensor) and op.supports_out:
                    func(*args, **kwargs, out=expected)

instantiate_device_type_tests(TestMeta, globals())

def print_op_str_if_not_supported(op_str):
    op = OperatorName.parse(op_str)
    packet = getattr(torch.ops.aten, str(op.name))
    overload = getattr(packet, op.overload_name if op.overload_name else "default")
    if any(overload in d for d in [meta_dispatch_skips, meta_dispatch_device_skips['cuda']]):
        print(f"{overload}  # SKIP")
    if any(overload in d for d in [meta_dispatch_expected_failures, meta_dispatch_device_expected_failures['cuda']]):
        print(overload)


if __name__ == "__main__":
    COMPARE_XLA = os.getenv('PYTORCH_COMPARE_XLA', None)
    if COMPARE_XLA is not None:
        with open(COMPARE_XLA, "r") as f:
            d = yaml.load(f, Loader=YamlLoader)
            ops = d.get("full_codegen", []) + d.get("supported", []) + d.get("autograd", [])
            for op_str in ops:
                print_op_str_if_not_supported(op_str)
        sys.exit(0)

    COMPARE_TEXT = os.getenv('PYTORCH_COMPARE_TEXT', None)
    if COMPARE_TEXT is not None:
        with open(COMPARE_TEXT, "r") as f:
            for op_str in f:
                print_op_str_if_not_supported(op_str.strip())
        sys.exit(0)

    run_tests()<|MERGE_RESOLUTION|>--- conflicted
+++ resolved
@@ -400,12 +400,6 @@
     torch.mode: {b8, bf16, f16, f32, f64, i16, i32, i64, i8, u8},  # aten::mode
     torch.multinomial: {bf16, f32, f64},  # aten::multinomial, aten::multinomial.out
     torch.mvlgamma: {bf16, f32, f64, i16, i32, i64, i8, u8},  # aten::_local_scalar_dense, aten::mvlgamma.out
-<<<<<<< HEAD
-    torch.nanmean: {bf16, f16, f32, f64},
-    torch.nanmedian: {bf16, f32, f64, i16, i32, i64, i8, u8},  # aten::nanmedian, aten::nanmedian.dim_values
-    torch.nansum: {b8, bf16, f16, f32, f64, i16, i32, i64, i8, u8},  # aten::nansum, aten::nansum.out
-=======
->>>>>>> ba4f780f
     torch.nn.functional.conv1d: {bf16, f32, f64, i64},
     torch.nn.functional.conv2d: {bf16, f32, f64, i64},
     torch.nn.functional.conv_transpose1d: {f32, f64, i64},
