#include <gtest/gtest.h>
#include <torch/csrc/autograd/generated/variable_factories.h>
#include <torch/csrc/utils/schema_info.h>

namespace torch {
namespace utils {
TEST(FunctionSchemaIsMutableTest, Basic) {
  c10::FunctionSchema schema = torch::jit::parseSchema(
      "aten::sub_.Tensor(Tensor(a!) self, Tensor other, *, Scalar alpha=1) -> (Tensor(a!))");
  ASSERT_TRUE(schema.is_mutable(0));
  ASSERT_TRUE(schema.is_mutable("self"));
  ASSERT_FALSE(schema.is_mutable(1));
  ASSERT_FALSE(schema.is_mutable("other"));
  ASSERT_FALSE(schema.is_mutable(2));
  ASSERT_FALSE(schema.is_mutable("alpha"));
}

TEST(FunctionSchemaIsMutableTest, InvalidArgument) {
  c10::FunctionSchema schema = torch::jit::parseSchema(
      "aten::sub_.Tensor(Tensor(a!) self, Tensor other, *, Scalar alpha=1) -> (Tensor(a!))");
  ASSERT_THROW(schema.is_mutable(4), c10::Error);
  ASSERT_THROW(schema.is_mutable("named_argument"), c10::Error);
}

<<<<<<< HEAD
TEST(SchemaInfoIsMutableTest, Basic) {
  SchemaInfo schema(
      "aten::sub_.Tensor(Tensor(a!) self, Tensor other, *, Scalar alpha=1) -> (Tensor(a!))");
  ASSERT_TRUE(schema.is_mutable(0));
  ASSERT_TRUE(schema.is_mutable("self"));
  ASSERT_FALSE(schema.is_mutable(1));
  ASSERT_FALSE(schema.is_mutable("other"));
  ASSERT_FALSE(schema.is_mutable(2));
  ASSERT_FALSE(schema.is_mutable("alpha"));
}

TEST(SchemaInfoIsMutableTest, InvalidArgument) {
  SchemaInfo schema(
      "aten::sub_.Tensor(Tensor(a!) self, Tensor other, *, Scalar alpha=1) -> (Tensor(a!))");
  ASSERT_THROW(schema.is_mutable(4), c10::Error);
  ASSERT_THROW(schema.is_mutable("named_argument"), c10::Error);
}

TEST(SchemaInfoIsMutableTest, AliasingInputs) {
  SchemaInfo schema(
      "aten::sub_.Tensor(Tensor(a!) self, Tensor other, *, Scalar alpha=1) -> (Tensor(a!))");
  ASSERT_TRUE(schema.is_mutable(0));
  ASSERT_TRUE(schema.is_mutable("self"));
  ASSERT_FALSE(schema.is_mutable(1));
  ASSERT_FALSE(schema.is_mutable("other"));
  at::Tensor input = at::randn({3, 3});
  schema.addArgumentValue("self", input);
  schema.addArgumentValue("other", input);
  ASSERT_TRUE(schema.is_mutable(1));
  ASSERT_TRUE(schema.is_mutable("other"));
}

TEST(FunctionSchemaAreAliasingTest, Basic) {
  c10::FunctionSchema schema =
      torch::jit::getOperatorForLiteral(
          "aten::sub_.Tensor(Tensor(a!) self, Tensor other, *, Scalar alpha=1) -> (Tensor(a!))")
          ->schema();
  ASSERT_TRUE(schema.areAliasing({c10::input, 0}, {c10::output, 0}));
  ASSERT_FALSE(schema.areAliasing({c10::input, 1}, {c10::output, 0}));
  ASSERT_FALSE(schema.areAliasing({c10::input, 1}, {c10::input, 0}));
=======
TEST(FunctionSchemaMayAliasTest, Basic) {
  c10::FunctionSchema schema = torch::jit::parseSchema(
      "aten::sub_.Tensor(Tensor(a!) self, Tensor other, *, Scalar alpha=1) -> (Tensor(a!))");
  ASSERT_TRUE(schema.may_alias(
      {c10::SchemaArgType::input, 0}, {c10::SchemaArgType::output, 0}));
  ASSERT_FALSE(schema.may_alias(
      {c10::SchemaArgType::input, 1}, {c10::SchemaArgType::output, 0}));
  ASSERT_FALSE(schema.may_alias(
      {c10::SchemaArgType::input, 1}, {c10::SchemaArgType::input, 0}));
>>>>>>> 8b541e5a
}

TEST(FunctionSchemaMayAliasTest, InvalidArgument) {
  c10::FunctionSchema schema = torch::jit::parseSchema(
      "aten::sub_.Tensor(Tensor(a!) self, Tensor other, *, Scalar alpha=1) -> (Tensor(a!))");
  ASSERT_THROW(
      schema.may_alias(
          {c10::SchemaArgType::input, 15}, {c10::SchemaArgType::output, 0}),
      c10::Error);
  ASSERT_THROW(
      schema.may_alias(
          {c10::SchemaArgType::input, 0}, {c10::SchemaArgType::output, 15}),
      c10::Error);
}

TEST(FunctionSchemaMayAliasTest, Wildcard) {
  c10::FunctionSchema schema = torch::jit::parseSchema(
      "aten::test.Tensor(Tensor(*) self) -> (Tensor(*), Tensor)");
  ASSERT_TRUE(schema.may_alias(
      {c10::SchemaArgType::output, 0}, {c10::SchemaArgType::input, 0}));
  ASSERT_FALSE(schema.may_alias(
      {c10::SchemaArgType::output, 1}, {c10::SchemaArgType::input, 0}));
}
} // namespace utils
} // namespace torch<|MERGE_RESOLUTION|>--- conflicted
+++ resolved
@@ -22,7 +22,6 @@
   ASSERT_THROW(schema.is_mutable("named_argument"), c10::Error);
 }
 
-<<<<<<< HEAD
 TEST(SchemaInfoIsMutableTest, Basic) {
   SchemaInfo schema(
       "aten::sub_.Tensor(Tensor(a!) self, Tensor other, *, Scalar alpha=1) -> (Tensor(a!))");
@@ -55,15 +54,6 @@
   ASSERT_TRUE(schema.is_mutable("other"));
 }
 
-TEST(FunctionSchemaAreAliasingTest, Basic) {
-  c10::FunctionSchema schema =
-      torch::jit::getOperatorForLiteral(
-          "aten::sub_.Tensor(Tensor(a!) self, Tensor other, *, Scalar alpha=1) -> (Tensor(a!))")
-          ->schema();
-  ASSERT_TRUE(schema.areAliasing({c10::input, 0}, {c10::output, 0}));
-  ASSERT_FALSE(schema.areAliasing({c10::input, 1}, {c10::output, 0}));
-  ASSERT_FALSE(schema.areAliasing({c10::input, 1}, {c10::input, 0}));
-=======
 TEST(FunctionSchemaMayAliasTest, Basic) {
   c10::FunctionSchema schema = torch::jit::parseSchema(
       "aten::sub_.Tensor(Tensor(a!) self, Tensor other, *, Scalar alpha=1) -> (Tensor(a!))");
@@ -73,7 +63,6 @@
       {c10::SchemaArgType::input, 1}, {c10::SchemaArgType::output, 0}));
   ASSERT_FALSE(schema.may_alias(
       {c10::SchemaArgType::input, 1}, {c10::SchemaArgType::input, 0}));
->>>>>>> 8b541e5a
 }
 
 TEST(FunctionSchemaMayAliasTest, InvalidArgument) {
