--- conflicted
+++ resolved
@@ -1,13 +1,13 @@
 ########## torch.float32/torch.int32/size=()+(3, 2)+() ##########
 # sparse tensor
 tensor(ccol_indices=tensor([0, 2, 4]),
-       row_indices=tensor([0, 1, 0, 1]),
-       values=tensor([1., 2., 3., 4.]), device='cuda:0', size=(2, 2), nnz=4,
+       row_indices=tensor([0, 1, 0, 2]),
+       values=tensor([1., 2., 3., 4.]), device='cuda:0', size=(3, 2), nnz=4,
        layout=torch.sparse_csc)
 # _ccol_indices
 tensor([0, 2, 4], device='cuda:0', dtype=torch.int32)
 # _row_indices
-tensor([0, 1, 0, 1], device='cuda:0', dtype=torch.int32)
+tensor([0, 1, 0, 2], device='cuda:0', dtype=torch.int32)
 # _values
 tensor([1., 2., 3., 4.], device='cuda:0')
 
@@ -27,82 +27,82 @@
 ########## torch.float32/torch.int32/size=(2,)+(3, 2)+() ##########
 # sparse tensor
 tensor(ccol_indices=tensor([[0, 2, 4],
-                            [0, 2, 4]]),
+                            [0, 3, 4]]),
        row_indices=tensor([[0, 1, 0, 1],
-                           [0, 1, 0, 1]]),
+                           [0, 1, 2, 0]]),
        values=tensor([[1., 2., 3., 4.],
-                      [1., 2., 3., 4.]]), device='cuda:0', size=(2, 2, 2),
+                      [5., 6., 7., 8.]]), device='cuda:0', size=(2, 3, 2),
        nnz=4, layout=torch.sparse_csc)
 # _ccol_indices
 tensor([[0, 2, 4],
-        [0, 2, 4]], device='cuda:0', dtype=torch.int32)
+        [0, 3, 4]], device='cuda:0', dtype=torch.int32)
 # _row_indices
 tensor([[0, 1, 0, 1],
-        [0, 1, 0, 1]], device='cuda:0', dtype=torch.int32)
+        [0, 1, 2, 0]], device='cuda:0', dtype=torch.int32)
 # _values
 tensor([[1., 2., 3., 4.],
-        [1., 2., 3., 4.]], device='cuda:0')
+        [5., 6., 7., 8.]], device='cuda:0')
 
 ########## torch.float32/torch.int32/size=(2, 3)+(3, 2)+() ##########
 # sparse tensor
 tensor(ccol_indices=tensor([[[0, 2, 4],
+                             [0, 3, 4],
+                             [0, 1, 4]],
+
+                            [[0, 1, 4],
                              [0, 2, 4],
-                             [0, 2, 4]],
-
-                            [[0, 2, 4],
-                             [0, 2, 4],
-                             [0, 2, 4]]]),
+                             [0, 3, 4]]]),
        row_indices=tensor([[[0, 1, 0, 1],
-                            [0, 1, 0, 1],
-                            [0, 1, 0, 1]],
-
-                           [[0, 1, 0, 1],
-                            [0, 1, 0, 1],
-                            [0, 1, 0, 1]]]),
-       values=tensor([[[1., 2., 3., 4.],
-                       [1., 2., 3., 4.],
-                       [1., 2., 3., 4.]],
-
-                      [[1., 2., 3., 4.],
-                       [1., 2., 3., 4.],
-                       [1., 2., 3., 4.]]]), device='cuda:0', size=(2, 3, 2, 2),
-       nnz=4, layout=torch.sparse_csc)
+                            [0, 1, 2, 0],
+                            [0, 0, 1, 2]],
+
+                           [[1, 0, 1, 2],
+                            [0, 2, 0, 1],
+                            [0, 1, 2, 1]]]),
+       values=tensor([[[ 1.,  2.,  3.,  4.],
+                       [ 5.,  6.,  7.,  8.],
+                       [ 9., 10., 11., 12.]],
+
+                      [[13., 14., 15., 16.],
+                       [17., 18., 19., 20.],
+                       [21., 22., 23., 24.]]]), device='cuda:0',
+       size=(2, 3, 3, 2), nnz=4, layout=torch.sparse_csc)
 # _ccol_indices
 tensor([[[0, 2, 4],
+         [0, 3, 4],
+         [0, 1, 4]],
+
+        [[0, 1, 4],
          [0, 2, 4],
-         [0, 2, 4]],
-
-        [[0, 2, 4],
-         [0, 2, 4],
-         [0, 2, 4]]], device='cuda:0', dtype=torch.int32)
+         [0, 3, 4]]], device='cuda:0', dtype=torch.int32)
 # _row_indices
 tensor([[[0, 1, 0, 1],
-         [0, 1, 0, 1],
-         [0, 1, 0, 1]],
-
-        [[0, 1, 0, 1],
-         [0, 1, 0, 1],
-         [0, 1, 0, 1]]], device='cuda:0', dtype=torch.int32)
-# _values
-tensor([[[1., 2., 3., 4.],
-         [1., 2., 3., 4.],
-         [1., 2., 3., 4.]],
-
-        [[1., 2., 3., 4.],
-         [1., 2., 3., 4.],
-         [1., 2., 3., 4.]]], device='cuda:0')
+         [0, 1, 2, 0],
+         [0, 0, 1, 2]],
+
+        [[1, 0, 1, 2],
+         [0, 2, 0, 1],
+         [0, 1, 2, 1]]], device='cuda:0', dtype=torch.int32)
+# _values
+tensor([[[ 1.,  2.,  3.,  4.],
+         [ 5.,  6.,  7.,  8.],
+         [ 9., 10., 11., 12.]],
+
+        [[13., 14., 15., 16.],
+         [17., 18., 19., 20.],
+         [21., 22., 23., 24.]]], device='cuda:0')
 
 
 ########## torch.float64/torch.int32/size=()+(3, 2)+() ##########
 # sparse tensor
 tensor(ccol_indices=tensor([0, 2, 4]),
-       row_indices=tensor([0, 1, 0, 1]),
-       values=tensor([1., 2., 3., 4.]), device='cuda:0', size=(2, 2), nnz=4,
+       row_indices=tensor([0, 1, 0, 2]),
+       values=tensor([1., 2., 3., 4.]), device='cuda:0', size=(3, 2), nnz=4,
        dtype=torch.float64, layout=torch.sparse_csc)
 # _ccol_indices
 tensor([0, 2, 4], device='cuda:0', dtype=torch.int32)
 # _row_indices
-tensor([0, 1, 0, 1], device='cuda:0', dtype=torch.int32)
+tensor([0, 1, 0, 2], device='cuda:0', dtype=torch.int32)
 # _values
 tensor([1., 2., 3., 4.], device='cuda:0', dtype=torch.float64)
 
@@ -122,82 +122,82 @@
 ########## torch.float64/torch.int32/size=(2,)+(3, 2)+() ##########
 # sparse tensor
 tensor(ccol_indices=tensor([[0, 2, 4],
-                            [0, 2, 4]]),
+                            [0, 3, 4]]),
        row_indices=tensor([[0, 1, 0, 1],
-                           [0, 1, 0, 1]]),
+                           [0, 1, 2, 0]]),
        values=tensor([[1., 2., 3., 4.],
-                      [1., 2., 3., 4.]]), device='cuda:0', size=(2, 2, 2),
+                      [5., 6., 7., 8.]]), device='cuda:0', size=(2, 3, 2),
        nnz=4, dtype=torch.float64, layout=torch.sparse_csc)
 # _ccol_indices
 tensor([[0, 2, 4],
-        [0, 2, 4]], device='cuda:0', dtype=torch.int32)
+        [0, 3, 4]], device='cuda:0', dtype=torch.int32)
 # _row_indices
 tensor([[0, 1, 0, 1],
-        [0, 1, 0, 1]], device='cuda:0', dtype=torch.int32)
+        [0, 1, 2, 0]], device='cuda:0', dtype=torch.int32)
 # _values
 tensor([[1., 2., 3., 4.],
-        [1., 2., 3., 4.]], device='cuda:0', dtype=torch.float64)
+        [5., 6., 7., 8.]], device='cuda:0', dtype=torch.float64)
 
 ########## torch.float64/torch.int32/size=(2, 3)+(3, 2)+() ##########
 # sparse tensor
 tensor(ccol_indices=tensor([[[0, 2, 4],
+                             [0, 3, 4],
+                             [0, 1, 4]],
+
+                            [[0, 1, 4],
                              [0, 2, 4],
-                             [0, 2, 4]],
-
-                            [[0, 2, 4],
-                             [0, 2, 4],
-                             [0, 2, 4]]]),
+                             [0, 3, 4]]]),
        row_indices=tensor([[[0, 1, 0, 1],
-                            [0, 1, 0, 1],
-                            [0, 1, 0, 1]],
-
-                           [[0, 1, 0, 1],
-                            [0, 1, 0, 1],
-                            [0, 1, 0, 1]]]),
-       values=tensor([[[1., 2., 3., 4.],
-                       [1., 2., 3., 4.],
-                       [1., 2., 3., 4.]],
-
-                      [[1., 2., 3., 4.],
-                       [1., 2., 3., 4.],
-                       [1., 2., 3., 4.]]]), device='cuda:0', size=(2, 3, 2, 2),
-       nnz=4, dtype=torch.float64, layout=torch.sparse_csc)
+                            [0, 1, 2, 0],
+                            [0, 0, 1, 2]],
+
+                           [[1, 0, 1, 2],
+                            [0, 2, 0, 1],
+                            [0, 1, 2, 1]]]),
+       values=tensor([[[ 1.,  2.,  3.,  4.],
+                       [ 5.,  6.,  7.,  8.],
+                       [ 9., 10., 11., 12.]],
+
+                      [[13., 14., 15., 16.],
+                       [17., 18., 19., 20.],
+                       [21., 22., 23., 24.]]]), device='cuda:0',
+       size=(2, 3, 3, 2), nnz=4, dtype=torch.float64, layout=torch.sparse_csc)
 # _ccol_indices
 tensor([[[0, 2, 4],
+         [0, 3, 4],
+         [0, 1, 4]],
+
+        [[0, 1, 4],
          [0, 2, 4],
-         [0, 2, 4]],
-
-        [[0, 2, 4],
-         [0, 2, 4],
-         [0, 2, 4]]], device='cuda:0', dtype=torch.int32)
+         [0, 3, 4]]], device='cuda:0', dtype=torch.int32)
 # _row_indices
 tensor([[[0, 1, 0, 1],
-         [0, 1, 0, 1],
-         [0, 1, 0, 1]],
-
-        [[0, 1, 0, 1],
-         [0, 1, 0, 1],
-         [0, 1, 0, 1]]], device='cuda:0', dtype=torch.int32)
-# _values
-tensor([[[1., 2., 3., 4.],
-         [1., 2., 3., 4.],
-         [1., 2., 3., 4.]],
-
-        [[1., 2., 3., 4.],
-         [1., 2., 3., 4.],
-         [1., 2., 3., 4.]]], device='cuda:0', dtype=torch.float64)
+         [0, 1, 2, 0],
+         [0, 0, 1, 2]],
+
+        [[1, 0, 1, 2],
+         [0, 2, 0, 1],
+         [0, 1, 2, 1]]], device='cuda:0', dtype=torch.int32)
+# _values
+tensor([[[ 1.,  2.,  3.,  4.],
+         [ 5.,  6.,  7.,  8.],
+         [ 9., 10., 11., 12.]],
+
+        [[13., 14., 15., 16.],
+         [17., 18., 19., 20.],
+         [21., 22., 23., 24.]]], device='cuda:0', dtype=torch.float64)
 
 
 ########## torch.float32/torch.int64/size=()+(3, 2)+() ##########
 # sparse tensor
 tensor(ccol_indices=tensor([0, 2, 4]),
-       row_indices=tensor([0, 1, 0, 1]),
-       values=tensor([1., 2., 3., 4.]), device='cuda:0', size=(2, 2), nnz=4,
+       row_indices=tensor([0, 1, 0, 2]),
+       values=tensor([1., 2., 3., 4.]), device='cuda:0', size=(3, 2), nnz=4,
        layout=torch.sparse_csc)
 # _ccol_indices
 tensor([0, 2, 4], device='cuda:0')
 # _row_indices
-tensor([0, 1, 0, 1], device='cuda:0')
+tensor([0, 1, 0, 2], device='cuda:0')
 # _values
 tensor([1., 2., 3., 4.], device='cuda:0')
 
@@ -217,82 +217,82 @@
 ########## torch.float32/torch.int64/size=(2,)+(3, 2)+() ##########
 # sparse tensor
 tensor(ccol_indices=tensor([[0, 2, 4],
-                            [0, 2, 4]]),
+                            [0, 3, 4]]),
        row_indices=tensor([[0, 1, 0, 1],
-                           [0, 1, 0, 1]]),
+                           [0, 1, 2, 0]]),
        values=tensor([[1., 2., 3., 4.],
-                      [1., 2., 3., 4.]]), device='cuda:0', size=(2, 2, 2),
+                      [5., 6., 7., 8.]]), device='cuda:0', size=(2, 3, 2),
        nnz=4, layout=torch.sparse_csc)
 # _ccol_indices
 tensor([[0, 2, 4],
-        [0, 2, 4]], device='cuda:0')
+        [0, 3, 4]], device='cuda:0')
 # _row_indices
 tensor([[0, 1, 0, 1],
-        [0, 1, 0, 1]], device='cuda:0')
+        [0, 1, 2, 0]], device='cuda:0')
 # _values
 tensor([[1., 2., 3., 4.],
-        [1., 2., 3., 4.]], device='cuda:0')
+        [5., 6., 7., 8.]], device='cuda:0')
 
 ########## torch.float32/torch.int64/size=(2, 3)+(3, 2)+() ##########
 # sparse tensor
 tensor(ccol_indices=tensor([[[0, 2, 4],
+                             [0, 3, 4],
+                             [0, 1, 4]],
+
+                            [[0, 1, 4],
                              [0, 2, 4],
-                             [0, 2, 4]],
-
-                            [[0, 2, 4],
-                             [0, 2, 4],
-                             [0, 2, 4]]]),
+                             [0, 3, 4]]]),
        row_indices=tensor([[[0, 1, 0, 1],
-                            [0, 1, 0, 1],
-                            [0, 1, 0, 1]],
-
-                           [[0, 1, 0, 1],
-                            [0, 1, 0, 1],
-                            [0, 1, 0, 1]]]),
-       values=tensor([[[1., 2., 3., 4.],
-                       [1., 2., 3., 4.],
-                       [1., 2., 3., 4.]],
-
-                      [[1., 2., 3., 4.],
-                       [1., 2., 3., 4.],
-                       [1., 2., 3., 4.]]]), device='cuda:0', size=(2, 3, 2, 2),
-       nnz=4, layout=torch.sparse_csc)
+                            [0, 1, 2, 0],
+                            [0, 0, 1, 2]],
+
+                           [[1, 0, 1, 2],
+                            [0, 2, 0, 1],
+                            [0, 1, 2, 1]]]),
+       values=tensor([[[ 1.,  2.,  3.,  4.],
+                       [ 5.,  6.,  7.,  8.],
+                       [ 9., 10., 11., 12.]],
+
+                      [[13., 14., 15., 16.],
+                       [17., 18., 19., 20.],
+                       [21., 22., 23., 24.]]]), device='cuda:0',
+       size=(2, 3, 3, 2), nnz=4, layout=torch.sparse_csc)
 # _ccol_indices
 tensor([[[0, 2, 4],
+         [0, 3, 4],
+         [0, 1, 4]],
+
+        [[0, 1, 4],
          [0, 2, 4],
-         [0, 2, 4]],
-
-        [[0, 2, 4],
-         [0, 2, 4],
-         [0, 2, 4]]], device='cuda:0')
+         [0, 3, 4]]], device='cuda:0')
 # _row_indices
 tensor([[[0, 1, 0, 1],
-         [0, 1, 0, 1],
-         [0, 1, 0, 1]],
-
-        [[0, 1, 0, 1],
-         [0, 1, 0, 1],
-         [0, 1, 0, 1]]], device='cuda:0')
-# _values
-tensor([[[1., 2., 3., 4.],
-         [1., 2., 3., 4.],
-         [1., 2., 3., 4.]],
-
-        [[1., 2., 3., 4.],
-         [1., 2., 3., 4.],
-         [1., 2., 3., 4.]]], device='cuda:0')
+         [0, 1, 2, 0],
+         [0, 0, 1, 2]],
+
+        [[1, 0, 1, 2],
+         [0, 2, 0, 1],
+         [0, 1, 2, 1]]], device='cuda:0')
+# _values
+tensor([[[ 1.,  2.,  3.,  4.],
+         [ 5.,  6.,  7.,  8.],
+         [ 9., 10., 11., 12.]],
+
+        [[13., 14., 15., 16.],
+         [17., 18., 19., 20.],
+         [21., 22., 23., 24.]]], device='cuda:0')
 
 
 ########## torch.float64/torch.int64/size=()+(3, 2)+() ##########
 # sparse tensor
 tensor(ccol_indices=tensor([0, 2, 4]),
-       row_indices=tensor([0, 1, 0, 1]),
-       values=tensor([1., 2., 3., 4.]), device='cuda:0', size=(2, 2), nnz=4,
+       row_indices=tensor([0, 1, 0, 2]),
+       values=tensor([1., 2., 3., 4.]), device='cuda:0', size=(3, 2), nnz=4,
        dtype=torch.float64, layout=torch.sparse_csc)
 # _ccol_indices
 tensor([0, 2, 4], device='cuda:0')
 # _row_indices
-tensor([0, 1, 0, 1], device='cuda:0')
+tensor([0, 1, 0, 2], device='cuda:0')
 # _values
 tensor([1., 2., 3., 4.], device='cuda:0', dtype=torch.float64)
 
@@ -312,72 +312,67 @@
 ########## torch.float64/torch.int64/size=(2,)+(3, 2)+() ##########
 # sparse tensor
 tensor(ccol_indices=tensor([[0, 2, 4],
-                            [0, 2, 4]]),
+                            [0, 3, 4]]),
        row_indices=tensor([[0, 1, 0, 1],
-                           [0, 1, 0, 1]]),
+                           [0, 1, 2, 0]]),
        values=tensor([[1., 2., 3., 4.],
-                      [1., 2., 3., 4.]]), device='cuda:0', size=(2, 2, 2),
+                      [5., 6., 7., 8.]]), device='cuda:0', size=(2, 3, 2),
        nnz=4, dtype=torch.float64, layout=torch.sparse_csc)
 # _ccol_indices
 tensor([[0, 2, 4],
-        [0, 2, 4]], device='cuda:0')
+        [0, 3, 4]], device='cuda:0')
 # _row_indices
 tensor([[0, 1, 0, 1],
-        [0, 1, 0, 1]], device='cuda:0')
+        [0, 1, 2, 0]], device='cuda:0')
 # _values
 tensor([[1., 2., 3., 4.],
-        [1., 2., 3., 4.]], device='cuda:0', dtype=torch.float64)
+        [5., 6., 7., 8.]], device='cuda:0', dtype=torch.float64)
 
 ########## torch.float64/torch.int64/size=(2, 3)+(3, 2)+() ##########
 # sparse tensor
 tensor(ccol_indices=tensor([[[0, 2, 4],
+                             [0, 3, 4],
+                             [0, 1, 4]],
+
+                            [[0, 1, 4],
                              [0, 2, 4],
-                             [0, 2, 4]],
-
-                            [[0, 2, 4],
-                             [0, 2, 4],
-                             [0, 2, 4]]]),
+                             [0, 3, 4]]]),
        row_indices=tensor([[[0, 1, 0, 1],
-                            [0, 1, 0, 1],
-                            [0, 1, 0, 1]],
-
-                           [[0, 1, 0, 1],
-                            [0, 1, 0, 1],
-                            [0, 1, 0, 1]]]),
-       values=tensor([[[1., 2., 3., 4.],
-                       [1., 2., 3., 4.],
-                       [1., 2., 3., 4.]],
-
-                      [[1., 2., 3., 4.],
-                       [1., 2., 3., 4.],
-                       [1., 2., 3., 4.]]]), device='cuda:0', size=(2, 3, 2, 2),
-       nnz=4, dtype=torch.float64, layout=torch.sparse_csc)
+                            [0, 1, 2, 0],
+                            [0, 0, 1, 2]],
+
+                           [[1, 0, 1, 2],
+                            [0, 2, 0, 1],
+                            [0, 1, 2, 1]]]),
+       values=tensor([[[ 1.,  2.,  3.,  4.],
+                       [ 5.,  6.,  7.,  8.],
+                       [ 9., 10., 11., 12.]],
+
+                      [[13., 14., 15., 16.],
+                       [17., 18., 19., 20.],
+                       [21., 22., 23., 24.]]]), device='cuda:0',
+       size=(2, 3, 3, 2), nnz=4, dtype=torch.float64, layout=torch.sparse_csc)
 # _ccol_indices
 tensor([[[0, 2, 4],
+         [0, 3, 4],
+         [0, 1, 4]],
+
+        [[0, 1, 4],
          [0, 2, 4],
-         [0, 2, 4]],
-
-        [[0, 2, 4],
-         [0, 2, 4],
-         [0, 2, 4]]], device='cuda:0')
+         [0, 3, 4]]], device='cuda:0')
 # _row_indices
 tensor([[[0, 1, 0, 1],
-         [0, 1, 0, 1],
-         [0, 1, 0, 1]],
-
-        [[0, 1, 0, 1],
-         [0, 1, 0, 1],
-         [0, 1, 0, 1]]], device='cuda:0')
-# _values
-tensor([[[1., 2., 3., 4.],
-         [1., 2., 3., 4.],
-         [1., 2., 3., 4.]],
-
-<<<<<<< HEAD
-        [[1., 2., 3., 4.],
-         [1., 2., 3., 4.],
-         [1., 2., 3., 4.]]], device='cuda:0', dtype=torch.float64)
-=======
+         [0, 1, 2, 0],
+         [0, 0, 1, 2]],
+
+        [[1, 0, 1, 2],
+         [0, 2, 0, 1],
+         [0, 1, 2, 1]]], device='cuda:0')
+# _values
+tensor([[[ 1.,  2.,  3.,  4.],
+         [ 5.,  6.,  7.,  8.],
+         [ 9., 10., 11., 12.]],
+
         [[13., 14., 15., 16.],
          [17., 18., 19., 20.],
          [21., 22., 23., 24.]]], device='cuda:0', dtype=torch.float64)
@@ -1413,4 +1408,3 @@
 
           [[24.],
            [25.]]]]], device='cuda:0', dtype=torch.float64)
->>>>>>> 135af0fe
